# Mazeway Auth

## Introduction

Authentication should live in your project, not a node_modules folder.

Think Clerk, but you own the code.

This is a complete, production-ready auth starter **for** anyone, including enterprise.

### The philosophy

People like [Shadcn UI](ui.shadcn.com) because:
- The components are in YOUR project
- You own all the code
- Can do whatever you want with them
- They don't belong in a node_modules folder

Comparing Shadcn UI to bootstrap is like comparing Mazeway to Clerk:

**Clerk**:
- Locked in
- Gets expensive quick
- Can't self host
- Limited customization
- Closed-source
- Still lacks some auth (that you can't add)

---

**Mazeway**:
- Affordable thanks to Supabase
- Can be self-hosted
- Unlimited customization
- Open-source
- Actual complete auth
- Plus:
  - Community-driven
  - More secure
  - Auth config to change common things
  - Later: extensions by the community
  - Acts as a foundation, not a final product. Start here, build on it.

Thanks for letting me roast my competitors. Seriously though, Clerk isn't bad at all, it just serves a different purpose than Mazeway.
- Clerk: for people who want a quick service (Bootstrap people)
- Mazeway: for people who want to own their code and pay less (Shadcn people)

### Tech stack

The project uses modern tech:
- Next.js 15
- Tailwind CSS
- Shadcn UI
- Supabase
- Resend
- Upstash Redis

I see a lot of new apps having only 5% of authentication. Including:
- Missing login page
- No "forgot password" option
- Missing crucial security (2FA, device sessions, email alerts, and more)
- Weird UI glitches with auth
- DDoS attacks for not having proper security and API rate limiting
- HUGE bills, for lack of security again
- This list is usually longer but you get the point

These are the kind of things that should be implemented by default.

That's what this project gives you: a foundation that you can build on.

### What's included

- Sign-in options:
  - `Email/password`
  - `Google`
  - More soon!
- Complete authentication flow:
  - Login/signup pages
  - Password reset
  - Device sessions tracking
  - Two-factor authentication (2FA):
    - Authenticator App
    - SMS
    - Backup codes
- Settings
  - Basic profile management
  - Change password
  - Device session management
    - View active sessions
    - Revoke device access
    - Email alerts for new logins
  - ~~Account activity tracking~~ (later)
    - ~~View activity history (logins, disable 2FA, etc)~~
    - ~~Get alerts for sensitive activity (unknown device login, etc)~~
  - Enable and disable 2FA (including individual methods)
- Verification:
  - 2FA methods (Authenticator, SMS)
  - Backup codes (for 2FA-accounts)
    - Cryptographically secure
    - Supports multiple formats (words, alphanumeric, numeric)
  - Password verification (no-2FA accounts with password)
  - Email verification (no-2FA accounts)
- API rate limiting with Upstash Redis
- Bonus: a nice auth config in the project for devs to easily customize things (opens up more things than on this list)

This is only the beginning.

## Getting started

Before we get started, understand:
- Do not at ANY point during this setup think about production
- We will do it LATER. Some examples:
- "Should I use a professional email here..."
- "I also need to buy a custom domain"
- Don't think about these things at all.

### 1. Install dependencies

In the terminal, run this:
```bash
npm install
```

### 2. Reset auth config

We'll dive into this later.

But it essentially allows you to tweak custom things.

Reset it:
```bash
npm run reset-config
```

### 2. Set up Supabase

1. Create a Supabase project
   - Go to [Supabase](https://supabase.com/dashboard/projects)
   - If you don't have an account, create one
   - Click "New project"
   - Name it "my-app-dev" (your actual app name), choose location and generate a database password
2. Get API keys
   - Once the project is fully created, go to [API Settings](https://supabase.com/dashboard/project/_/settings/api)
   - Get your "Project URL", "anon" key and "service_role" key

   > Note that Supabase is changing "anon" and "service_role" to "publishable" and "secret". This may have changed when you're reading this.

3. Update environment variables
   - Open the `.env.example` file
   - Copy the contents to a new file called `.env.local`
   - Replace the values with your own:
     - `NEXT_PUBLIC_SUPABASE_URL`: your project URL from step 2
     - `NEXT_PUBLIC_SUPABASE_ANON_KEY`: your anon/publishable key from step 2
     - `SUPABASE_SERVICE_ROLE_KEY`: your service role/secret key from step 2

   > Note: The ANON key is designed to be public! See [Reddit discussion](https://www.reddit.com/r/Supabase/comments/1fcndq7/is_it_safe_to_expose_my_supabase_url_and/) and [Supabase docs](https://supabase.com/docs/guides/api/api-keys)

4. Create Supabase tables
   - Head over to the [Supabase SQL Editor](https://supabase.com/dashboard/project/_/sql/new)
   - Run these [code snippets](docs/supabase-snippets.md)

5. Change email templates
   - Go to [Supabase Email Templates](https://supabase.com/dashboard/project/_/auth/templates)
   - Copy and paste these [email templates](docs/supabase-email-templates.md)

7. Add the callback redirect URL in Supabase (ensures Supabase can redirect to `/api/auth/callback`)
    > Good to know:
    >
    > The callback URL isn't just used for Google OAuth like you might think.
    >
    > It's also used for resetting the password.

    - Go [here](https://supabase.com/dashboard/project/_/auth/url-configuration)
    - Add this redirect URL: `http://localhost:3000/api/auth/callback`

### 3. Set up Resend (optional)

Supabase (as of now) gives you 2 free emails per hour but it's unreliable. Sometimes, unclear errors will pop up because of their SMTP and you might end up spending hours debugging it.

You can totally skip setting up Resend but be mindful that if auth doesn't work, setting up Resend will probably fix it.

Aside from that, the project uses Resend for:
- Email login alerts
- Device verification
- Email verification

If you don't set up Resend:
- Users won't get login alerts at all
- Device verification will be disabled entirely
- Email verification won't be enabled
- All devices will be "trusted" by default
- None of this really matters for development

With that out the way, here's how to do it:

**Luckily...**
Resend makes it really straightforward to integrate with Supabase.

You won't even need to touch the Supabase dashboard to do it.

1. Get a domain if you don't already have one
   - You can buy a domain at [Namecheap](https://namecheap.com) (not a sponsor)
2. Create a Resend account and add your domain
   - Go to the [Resend website](https://resend.com)
   - Create an account or login
   - Go to [Resend Domains](https://resend.com/domains)
   - If you don't know how to add a domain, there's a little button that says "How to add records". It's super clear what to do, so just follow that.

3. Create an API key
   - Once you have a domain, go to [Resend API Keys](https://resend.com/api-keys)
   - Click "Create API key"
   - Enter a name for the API key (like your app name), then change "permission" to "Sending access" and click the "Domain" field to change it to the one you just added
4. Integrate with Supabase
   - Go to [Resend Integrations](https://resend.com/settings/integrations)
   - You should see Supabase listed. Click "Connect to Supabase"
   - Resend will request access to your Supabase organization. Click "Authorize Resend"
   - Select your Supabase project
   - Select the domain you just added
   - Configure custom SMTP (this sounds super complicated but it's not. It's already configured. Just change the `Sender name` and click `Configure SMTP integration`)
   - Update your `.env.local` file to add these (this is because aside from Supabase, the project uses Resend too. Supabase won't use this, but the project will for custom things that Supabase doesn't offer out of the box, like login alerts):
   ```diff
   - RESEND_API_KEY=your-resend-api-key
   - RESEND_FROM_EMAIL="Auth <auth@yourdomain.com>"
   + RESEND_API_KEY=your-resend-api-key
   + RESEND_FROM_EMAIL="Your_name <example@yourdomain.com>"
   ```

### Congrats! 🎉

You just set up everything you need for the auth to work. You can go ahead and run `npm run dev` in the terminal, and head over to `http://localhost:3000` in the browser to test it out.

> [!NOTE]
> When running the dev server, you may see a warning in your console about `supabase.auth.getSession()` being potentially insecure. This is a [known issue](https://github.com/supabase/auth-js/issues/873) with the Supabase auth library and can be safely ignored. The warning is a false positive - this project follows all security best practices and uses the recommended `@supabase/ssr` package correctly.

## Auth configuration

The project has an auth config at `src/config/auth.ts`. This allows you to change common settings without diving into the auth code.

You're not limited to these customization options (you own the auth) but it's just a quick way to configure common things.

### Quick reference

- **Social Providers**
    - Google
- **Verification Methods**
  - Email
  - Password
  - Two-Factor
    - Authenticator
    - SMS
    - Backup Codes
- **Backup Codes**
  - Format
  - Count
  - Word count
  - Alphanumeric length
- **Device Sessions**
  - Max age
- **Security**
  - Sensitive action grace period
  - Require Fresh Verification
    - Revoke devices
    - Delete account
- **Device Verification**
  - Code expiration time
  - Code length
- **Email Alerts**
  - Enabled
  - Alert mode
  - Confidence threshold
- **Email Verification**
  - Code expiration time
  - Code length
- **Password Reset**
  - Require relogin after reset
- **API Rate Limiting**
  - Enabled
- **Password Requirements**
  - Minimum length
  - Maximum length
  - Require lowercase
  - Require uppercase
  - Require numbers
  - Require symbols

### Social providers

All the social providers are **disabled by default** in the auth config.

This allows you to enable just what you actually need. The instructions below show you how to set up each provider.

PLEASE UNDERSTAND:
- This section only covers development
- You're gonna be setting up Google OAuth for development first
- When you're ready for production, the "Go in production" section got you covered

#### Google

1. Configure Google Auth
    - Go to [Google Cloud Console](https://console.cloud.google.com/)
    - Create a new project in the top left corner
    - Go to APIs and services -> OAuth consent screen ([direct link](https://console.cloud.google.com/auth/overview))
    - Click "Get started" and enter an app name in the "App name" field (eg: auth-starter)
    - Choose your email for "User support email"
    - For the Audience, select External
    - Enter an email for "Contact Information"
2. Update Auth Branding
    - In the left sidebar, go to "Branding" ([link](https://console.cloud.google.com/auth/branding))
    - Scroll down to "Authorized domains" and click the "ADD DOMAIN" button. Enter your Supabase project URL here. We got this in the early steps. It should look like `<PROJECT_ID>.supabase.co`.

    > Note: The URL shouldn't include the `https://` part
3. Create OAuth client (previously OAuth credentials)
    - Go to: [Google OAuth Clients](https://console.cloud.google.com/auth/clients)
    - Click "create client"
    - For "Application type", choose "Web application".
    - Under "Authorized JavaScript origins", add your site URL which is `http://localhost:3000`

    - Under "Authorized redirect URLs", enter the "callback URL" from the Supabase dashboard. To get it, follow these steps:
        1. Go to [Supabase Auth Providers](https://supabase.com/dashboard/project/_/auth/providers)
        2. Scroll down until you see "Google" and expand it
        3. You'll find a field labeled "Callback URL (for OAuth)".
        
    - In the Google console, click "create" and you will be shown your "Client ID" and "Client secret"
    - Copy those, go back to Supabase and paste those. Then click "Save"

<<<<<<< HEAD
4. Enable Google in the auth config
    - Open up `src/config/auth.ts`
    - Enable the Google provider:
    ```diff
    socialProviders: {
      google: {
    -   enabled: false,
    +   enabled: true,
      },
    }
    ```
=======
#### GitHub

1. Get your callback URL from Supabase
    - The next step requires a callback URL
    - Go to [Supabase Auth Providers](https://supabase.com/dashboard/project/_/auth/providers)
    - Expand "GitHub"
    - Copy the "Callback URL"
2. Register a new OAuth app on GitHub
    - Go to [GitHub OAuth Apps](https://github.com/settings/developers)
    - Click "New OAuth app"
    - For "Application name" enter your app's name
    - Enter `localhost:3000/` for the homepage URL (don't worry about production, it's covered in the "Go in production" section)
    - Paste the "Callback URL" into the "Authorization callback URL" field
    - Click "Register application"
3. Get your credentials and add them 
    - Click "Generate a new secret"
    - Copy both your "Client ID" and the secret you just generated
    - Go back to the [Supabase GitHub provider](https://supabase.com/dashboard/project/_/auth/providers?provider=GitHub)
    - Add your Client ID and secret here
>>>>>>> bdf4eecf

### Verification Methods

The following methods are available:
- Email verification
- Password verification
- Authenticator (2FA)
- SMS (2FA)
- Backup codes (2FA)

#### Setting up SMS two-factor auth

I really don't see why you'd do this because:
- Costs money (per SMS, monthly fees, registration fees)
- Compliance headaches (A2P 10DLC registration, carrier approvals)
- Different rates per country (good luck with that pricing)
- Phone numbers change
- Authenticator apps are:
  - Free
  - Work offline
  - More secure
  - No compliance bullshit
  - No carrier drama

Good news:
- This starter does support SMS
- You don't need to dig into the code to implement it

But, consider if you really need this. The only benefits SMS has:
- Users know it
- Nobody knows what an authenticator app is

Though I'd argue both points:
- If apps keep using SMS, users will NEVER adapt to anything more secure
- They don't know SMS isn't secure (it isn't)
- The more apps that start to ditch SMS (and introduce more secure methods) the faster users will adapt
- Just like users adapted to making passwords more complicated (uppercase, special characters)

If you really want to flex that your auth system can do everything:

1. Create a Twilio account
   - Go to [Twilio's website](https://www.twilio.com/try-twilio)
   - Sign up for a free account
   - Verify your email and phone number
2. Get account credentials
   - After verification, you'll be taken to your console
   - If you didn't, here's a link: [Twilio Console](https://console.twilio.com/)
   - Scroll down to "Account Info"
   - You'll see:
   ```
   Account SID: AC********************************
   Auth Token: ********************************
   ```
   - We'll need to add these to Supabase in a bit. You can (temporarily) store them somewhere like a note. Just be sure to delete it when we're done.
3. Get a phone number
   - In Twilio Console, go to "Phone Numbers" > "Manage" > "Buy a number" (it's free)
   - Or direct link: [Buy a Number](https://console.twilio.com/us1/develop/phone-numbers/manage/search)
   - Click "Buy" on a number (trial accounts get a free number, you should have that if you just created it)
   - If you click "Configure number" you may see a warning and 2 notes
     - Don't let them overwhelm you. They just make shit seem overcomplicated for no reason.
     - First note about "A2P 10DLC":
       - Just a fancy way of saying "business texting from regular numbers"
       - US carriers want to prevent spam
       - Twilio makes businesses register their SMS use-case
       - Like telling them "yeah we're just doing 2FA codes"
       - Trial accounts can skip this (only needed for production)
     - Second note about some CSV Report:
       - Just a way to check if your numbers are registered
       - Again, trial accounts don't need this
       - It's for big companies managing lots of numbers
     - Last warning about "Emergency Address":
       - This doesn't even apply to us
       - Because we're only using SMS, no calls.
4. Create a Twilio messaging service
   - Direct link: [Create Messaging Service](https://console.twilio.com/us1/service/sms/create?frameUrl=%2Fconsole%2Fsms%2Fservices%2Fcreate%3Fx-target-region%3Dus1)
   - Friendly name: your app name (eg: My App)
   - Select "Verify users" as the use case
   - Click "Add Senders" on step 2,
   - For "Sender Type" the default should already be "Phone Number". If not, select that.
   - Click "Continue"
   - You should see the phone number listed that you bought earlier. Select it
   - Click "Add Phone Numbers"
   - Now, go to "Properties" (direct link: [Messaging Properties](https://console.twilio.com/us1/service/sms/_/messaging-service-properties?frameUrl=%2Fconsole%2Fsms%2Fservices%2FMG3fd63140e331b046c661d315701decbc%2Fproperties%3Fx-target-region%3Dus1))
   - Here, you'll find "Messaging Service SID". We're going to need this now! (along with the other things we got earlier)
5. Connect Supabase with Twilio
   - Go to [Supabase Auth Providers](https://supabase.com/dashboard/project/_/auth/providers)
   - Expand "Phone" and enable it
   - SMS provider: Twilio
   - Twilio account SID: you got this from step 2
   - Twilio auth token: and this from step 2
   - Messaging Service SID: what we just got
   - Ignore the "Twilio Content SID" field because that's for WhatsApp
   - Turn OFF "enable phone confirmation" because:
     - it would force users to enter a phone number on sign up
     - it's different from 2FA (what we're doing)
     - so users will be able to sign up with email and password
     - then later, add their phone number as 2FA for extra security
   - Click "Save"
6. Update the auth config to enable SMS as a 2FA method:

```diff
{
    title: "SMS",
    description: "Receive a verification code via SMS",
    type: "sms" as TTwoFactorMethod,
-   enabled: false,
+   enabled: true,
}
```

What you need to know:
- For development (with a trial account) you can only send SMS messages to verified numbers
- "Verified numbers" is the ones you manually verify in the Twilio console
- When you signed up for an account and verified a phone number, that counts as one.
- That means, when you try out the auth with SMS, use the phone number you verified with Twilio in the app
- When going in production, there's a production checklist that got you covered.

#### Requiring re-login after password reset

This is **disabled by default** in the auth config. If you want to enable it, here's what you should do:

1. Generate a recovery key
   - Install OpenSSL if you don't already have it
   - Then run this in the terminal:
   ```bash
   openssl rand -hex 32
   ```
2. Update environment variables
   - Copy the generated recovery key
   - Add it to your environment variables (`.env.local`):
   ```diff
   - # RECOVERY_TOKEN_SECRET=your-recovery-token-secret
   + RECOVERY_TOKEN_SECRET=your-recovery-token-secret
   ```

#### Password requirements

- `minLength`: Minimum characters a password can be
  > [!NOTE]
  > If you change this value, you must also change it in your Supabase dashboard.
  >
  > You can do that [here](https://supabase.com/dashboard/project/_/auth/providers?provider=Email)

All the other password requirements are self-explanatory.

**Warning ⚠️**

- Never change the "password requirements" directly in the Supabase dashboard!
- Our app already implements this securely through API routes by validating the password requirements in our auth config.
- If you change it in the Supabase dashboard, it'll be inconsistent with the app.

## Get to know the project better

### Data Fetching Strategy: SWR + API Utility

You might notice we use two different approaches for handling data and API calls. This isn't an accident - each serves a specific purpose:

1. **SWR Hooks** (`/hooks/use-auth.ts`):
   - Think of these as "data subscribers"
   - Perfect for data that changes and needs to stay fresh (like user data)
   - Automatically revalidates when you:
     - Switch back to the tab
     - Reconnect to the internet
     - Make changes that affect the data
   - Example: `useUser()` hook keeps the user's data in sync across the app
   - Only handles reading and subscribing to data, not mutations

2. **API Utility** (`/utils/api.ts`):
   - Think of this as your "action caller"
   - Handles one-off actions like login, signup, or enabling 2FA
   - Provides consistent error handling (no more try-catch everywhere)
   - Gives you proper TypeScript types for requests/responses
   - Example: `api.auth.login()` for handling authentication
   - Only handles mutations and actions, not data subscriptions

Example:

```typescript
// In a component...

// 1. Call API to log in
const result = await api.auth.logout();
```

### Types: where they are and why the naming convention

We define types here `src/types`. We have:
- `src/types/api.ts` (API requests and responses)
- `src/types/auth.ts` (anything auth related)

You might also notice we prefix types as "T". This is intentional to avoid name conflicts with components and types.

By "types", I mean interfaces and types.

Examples:
`TUser`
`TAuthError`

### API routes VS server actions: why we use API routes

API routes seemed like a better option because:
- Can't use server actions outside of Next.js app (for mobile app etc)
- Some API routes (like `/api/auth/callback`, `/api/auth/confirm` and `/api/auth/post-auth`) can't be server actions because they're used by external services
- At that point, why sometimes use routes and other times server actions?

API routes are also a pretty common standard for auth-related things.

### How auth errors work

The `/auth/error` page is just for generic, "can't recover" errors.

Usually, the API route responds with an error so the frontend can show it to the user.

In some cases, there is no frontend to display errors, for API routes like:
- `callback`
- `confirm`
- `post-auth` (for successful login/signup)

That's why we have a generic auth error page. For most stuff, the API responds with error/success.

### Email templates

Most templates will actually be in your Supabase dashboard. The ones you can find in there are:
- Confirm sign up
- Invite user
- Magic Link
- Change Email Address
- Reset Password
- Reauthentication

All other email templates live in this project in `/emails/templates`. You'll find:
- Verify device (`/emails/templates/device-verification.tsx`)
- Login alert (`/emails/templates/email-alert.tsx`)
- Verify email (`/emails/templates/email-verification.tsx`)

Separating the email templates wasn't a design choice. It sucks a little because you have email templates in 2 different places. But how often do you change these? Probably never. Not a huge concern. Just wanted to make you aware of that.

Now: coolest thing ever? The email templates in the project uses react-email (which is cool). Watch this:

try running this command in the terminal:

```bash
npx react-email dev
```

It should give you a localhost URL (eg: `http://localhost:3000`). Just copy that and paste it into the browser.

Next, expand "templates" in the sidebar and click any templates. You can preview them here! 🎉

For the email templates in your Supabase dashboard, you can preview them directly there.

### Auth in API routes, components for rendering

For example:

- ❌ We don't do this in a component:
```typescript
supabase.auth.signInWithEmailAndPassword();
```

- ✅ We call an API route to logout the user:
```typescript
import { api } from "@/utils/api";

api.auth.logout(); // this will do a fetch call to our login route
```

Reasons:
1. Security: API routes can implement additional security checks
2. Separation of concerns: auth lives in the API routes, components/pages handle the UI
3. Consistency: all auth flows go through API routes
4. Rate limiting: we can apply rate limiting to auth endpoints
5. Error handling: centralized error handling for auth operations
6. Logging: easier to track auth events and debug issues
7. Future-proofing: if we need to add more auth features, we know exactly where they go

### Difference between forgot password, change password and reset password

Notice how we got 3, very similar API routes?
- `/api/auth/forgot-password`
- `/api/auth/change-password`
- `/api/auth/reset-password`

The names look similar, but they serve entirely different purposes.
- `/api/auth/forgot-password`: Sends a password reset email
- `/api/auth/change-password`: Used to change the password of authenticated users. It accepts a current and new password.
- `/api/auth/reset-password`: Part of the forgot password flow: it takes a new password and a token, which it uses to update the password.

### Getting the Authentication Assurance Level (AAL)

> [!WARNING]
> Never trust `supabase.auth.mfa.getAuthenticatorAssuranceLevel()`. This is only set by Supabase and it doesn't reflect our app's logic.
>
> Instead, you should use our `getAuthenticatorAssuranceLevel` utility (`src/utils/auth.ts`) which respects backup codes.
>
> The reason is Supabase does not natively support backup codes. So we implement a custom solution. When a user verifies using one of these, we can't set `supabase.auth.mfa.getAuthenticatorAssuranceLevel`. Instead, we update the `aal` column on a device session to aal2 after successful verification.

## Recommended for production

### Change Email OPT Expiration

By default, Supabase likes to put it at 24 hours.

That makes zero sense because then they tell you to lower it down to 1 hour (or below).

So let's go ahead and make Supabase happy:
1. Go to [Supabase Auth Providers](https://supabase.com/dashboard/project/_/auth/providers)
2. Expand the "Email" provider
3. Scroll down to "Email OTP Expiration"
4. Set it to "1800" (1 hour)
5. Click "Save"

### Clean up database automatically

Some things will pile up in your database over time (verification codes, expired device sessions, eg), but it's not that crucial to clean them up right away.

Even in early production, your database won't explode from some old data lying around (most data gets cleared by the code anyway)

If you do want to set it up, check out [this guide](docs/cleanup-setup.md).

### API Rate limiting (with Upstash Redis)

Yes, this does introduce another service you'll need to set up but:
- You literally need to get 2 API keys.
- Takes a minute or so to do
- Insanely common amongst Next.js apps

Here's how to do it:
1. Set up an Upstash account and database
   - Go to the [Upstash website](https://console.upstash.com/login)
   - Create an account or log in
   - Click "create database"
   - Name it whatever you want like "auth-rate-limit"

2. Configure database settings
   - Primary region: wherever you plan to host your app.
       - It should be closest to where your Next.js app is hosted (for faster performance), not your users. This is because the API routes in this project will use this Upstash Database. The client will never.
       - For development, the region doesn't really matter.
   - Choose a plan: just go free with for now because:
     - You get 10K commands per day
     - With API rate limiting, each API request might use 2-3 Redis commands to:
       - Get the current request count
       - Increment it
     - Upgrade when you need
   - Click "create"

3. Get API credentials and update environment variables
   - Get your `UPSTASH_REDIS_REST_URL` and `UPSTASH_REDIS_REST_TOKEN`:
     - Scroll down to the "REST API" section
     - Look above the code snippet, you should see them here
   - Update `.env.local` file to add these:
     ```diff
     - # UPSTASH_REDIS_REST_URL=your-upstash-redis-rest-url
     - # UPSTASH_REDIS_REST_TOKEN=your-upstash-redis-rest-token
     + UPSTASH_REDIS_REST_URL=your-upstash-redis-rest-url
     + UPSTASH_REDIS_REST_TOKEN=your-upstash-redis-rest-token
     ```

> In the auth config of this project (`src/config/auth.ts`) API rate limiting is already enabled by default. If you ever need (to test something for example), you can disable it in the config.

## Go in production

This is gonna be an actionable, step-by-step guide to get your app in production.

### 1. Create production environment variables

- Create a new file called `.env.production`
- Copy the contents of `.env.local` to it
- Replace the values with your own:
  ```diff
  - NEXT_PUBLIC_SITE_URL=http://localhost:3000
  + NEXT_PUBLIC_SITE_URL=https://<PRODUCTION_SITE_URL>
  ```

### 2. Set up Supabase for production

We're going to be creating an extra Supabase project for production. Why? Because you wanna be able to safely change things in your database and play with fire without affecting actual users.

Technically, Supabase does offer a "branching" feature that lets you use the same project for dev/production but you'd need:

- the $25/month Supabase subscription
- pay $0.32 PER DAY PER BRANCH

If you're ready for that, feel free to go that route.

For the people who just wanna get started without worrying about some fancy feature that'll cost them their entire life savings, you're gonna want 2 Supabase projects. One for development, and one for production.

#### 1. Create a new Supabase project
   - Go to [Supabase](https://supabase.com/dashboard/projects)
   - Click "New project"
   - Name it "my-app-prod" (your actual app name), choose location and generate a database password

#### 2. Get API keys
   - Once the project is fully created, go to [API Settings](https://supabase.com/dashboard/project/_/settings/api)
   - Get your "Project URL", "anon" key and "service_role" key (this is for the production project)

#### 3. Add API keys to production environment variables
   - Open the `.env.production` file
   - Replace the following values with your own (and keep any other variables you have):
   ```diff
   - NEXT_PUBLIC_SUPABASE_URL=https://<PROJECT_ID>.supabase.co
   - NEXT_PUBLIC_SUPABASE_ANON_KEY=<ANON_KEY>
   - SUPABASE_SERVICE_ROLE_KEY=<SERVICE_ROLE_KEY>
   + NEXT_PUBLIC_SUPABASE_URL=https://<PRODUCTION_PROJECT_ID>.supabase.co
   + NEXT_PUBLIC_SUPABASE_ANON_KEY=<PRODUCTION_ANON_KEY>
   + SUPABASE_SERVICE_ROLE_KEY=<PRODUCTION_SERVICE_ROLE_KEY>
   ```

#### 4. Set up Supabase project

Here's the thing: Supabase doesn't have a "duplicate project" feature. Yeah, it sucks.

You'd think you could just click a button to copy your dev project to production, but no. Traditionally, you'd have to manually recreate everything:
- Tables
- RLS policies
- Functions
- Etc

Going back and forth between projects, copying SQL, praying you didn't miss anything...

BUT WAIT. There's actually a solution.

You can dump your ENTIRE database schema with one command.

Let's go ahead and firstly set up the database for the production project:

1. Make sure you have Docker installed
    - If you don't, get it [here](https://www.docker.com/)
2. Open the Docker Desktop app
3. Get your Supabase connection string (session pooler)
    - Go to the [Supabase Dashboard](https://supabase.com/dashboard/project/_)
    - Make sure your dev project is selected! (we're trying to get the database we set up during development)
    - Click "connect" on the header
    - Scroll down to "Session pooler" and copy the connection string
    - Get your database password. If you don't know it, go to [Supabase Settings Database](https://supabase.com/dashboard/project/qekeiozbulopzzkmhrvm/settings/database) -> "Reset database password" and copy it
4. In the terminal, run this:
    ```bash
    npx supabase db dump --db-url <YOUR_CONNECTION_STRING> | npx sql-formatter -l postgresql > schema.sql
    ```
    This will create an SQL query to set up your entire database schema, functions, and so on.

5. Open the `schema.sql` file and copy all the contents
6. Go back to the Supabase Dashboard but this time, select your production project
7. Then go to the SQL editor, paste the SQL code you just copied and run it

If everything went well, your database should be set up and match your development database.

Remember, this only sets up the database. The auth settings, Supabase storage buckets, email templates and other stuff won't automatically be applied to your production project.

I'm not gonna assume you never changed a thing like email templates (you likely did) so instead of giving you some magical, step-by-step guide on everything you need to do, I'm just gonna give you a checklist or "reminder list" of things to do on your production project:

1. Add email templates
    - Your templates are here: [Supabase Email Templates](https://supabase.com/dashboard/project/_/auth/templates)
    - Just copy them from your dev project to production
2. Enable any social providers and connect your production project to them
    > [!NOTE]
    > If you're not using any social providers, just skip this.
    
    **Google**
    - Go to [Supabase Auth Providers](https://supabase.com/dashboard/project/_/auth/providers)
    - Make sure your production project is selected
    - Enable Google
    - Add your "Client ID" and "Client Secret"
        - To get them, go to the [Google Cloud Console](https://console.cloud.google.com/)
        - Make sure the correct project is selected (the one you created earlier)
        - Go to "APIs and services"
        - Click "Credentials" in the sidebar
        - You should see the OAuth client you created. Click the edit icon on it
        - On the right, you should see your "Client ID" and "Client Secret"
    - Copy the Callback URL from Supabase (in the Supabase Google provider)
    - Click "Save changes" (so you don't forget)
    - In the Google Cloud Console, go back to "Credentials" (or "Clients") and click your OAuth client
    - Under "Authorized JavaScript origins", you should have:
        - `http://localhost:3000`
        - `https://your-production-domain.com` (add this)
    - And under "Authorized redirect URIs", you should have:
        - `https://your-dev-project-url.supabase.co/auth/v1/callback` (dev project)
        - `https://your-prod-project-url.supabase.co/auth/v1/callback` (production project, add this)
    
    **GitHub**
    - Navigate to [Supabase Auth Providers](https://supabase.com/dashboard/project/_/auth/providers)
    - Make sure your production project is selected
    - Expand "GitHub"
    - Enable the provider
    - Copy the "Callback URL"
    - Go to [GitHub OAuth Apps](https://github.com/settings/developers)
    - Click "New OAuth App"
    - For "Application name" enter your app's name
    - Enter your app domain for the homepage URL (eg: `https://mazeway.dev`)
    - Paste the "Callback URL" into the "Authorization callback URL" field
    - Click "Register application"
    - Copy your "Client ID" and generate a secret, then copy that too
    - Go back to the Supabase GitHub provider and paste the values

3. Add any Supabase storage buckets you might have (and upload any files you might need)
  - Go to [Supabase Storage](https://supabase.com/dashboard/project/_/storage/buckets)
  - Add anything you might need
4. Connect your project to Resend
    > [!NOTE]
    > I'm gonna assume you already set up Resend.
    >
    > If you didn't, please go back to the "Get started" section and set it up for development (don't worry about production when setting it up). When you're done, come back here.
    - Go to [Resend Integrations](https://resend.com/settings/integrations)
    - Click "Revoke access" on Supabase if Resend has access
    - Now "Connect to Supabase" and authorize Resend
    - Select your Supabase production project
    - And your domain
    - Enter the sender name (like your app name, company name)
    - Click "Configure SMTP integration"
5. Set up automatic database cleanups
    - If you already set it up, the extension "pg_cron" will already be enabled
    - This is because when we dumped the database, it includes enabled extensions.
    - But your actual cron job won't be in your prod project
    - Run this in the [SQL Editor](https://supabase.com/dashboard/project/_/sql/new?skip=true):
    ```sql
    SELECT cron.schedule(
      'cleanup_database',         -- Job name
      '0 0 * * *',             -- Cron schedule for midnight
      $$ SELECT public.cleanup_expired_records(); $$
    );
    ```

### 3. Deploy to Vercel

1. Go to Vercel and deploy as usual
2. When adding the environment variables, make sure to copy the contents of your `.env.production` environment variables and pasting them in Vercel (or any other deployment platform)
3. Also, you can delete the `.env.production` file now if you want. We only created it to track environment variables when setting up production. Totally up to you. Some people find it handy.

## Production checklist

1. Logo Setup
   - Upload your logo to Cloudinary (or your preferred CDN, but this one is cool)
     - Reason: We need the logo accessible everywhere (web app, emails, etc), not just in Next.js
     - Pro tip: Compress your image first at [Iloveimg.com](https://www.iloveimg.com/compress-image) (not an ad)
     - If you're gonna use Cloudinary, you just:
         - Go to [Cloudinary](https://console.cloudinary.com/console)
         - Click "Assets" in the sidebar
         - Then "Upload" in the top right corner
         - Go to "Assets". Your logo should appear. Right-click -> Copy URL -> Original
   - Update the logo URL in:
     - `emails/components/header.tsx`
     - `src/components/header.tsx`
     - Your email templates in the Supabase dashboard ([direct link](https://supabase.com/dashboard/project/_/auth/templates))
   - "When should I use the CDN vs the /public folder"
       - General thumb of rule:
       - Is it used ONLY in the Next.js app? -> /public
       - Is it used anywhere else OR needs transformation? -> CDN
       - OG images should be the /public folder because of same reasons:
           - They're page-specific
           - Only used in your Next.js app
           - For meta tags
           - You might later want different OG images for different pages
           - You don't need to transform them
2. Change branding color in emails
   - Even though you change the primary color in `src/app/globals.css`...
   - They're not applied to your email templates automatically
   - Double check the email templates in this project and the Supabase dashboard
3. Set up Resend
4. Set up Upstash Redis for API rate limiting
5. If you set up SMS for two-factor authentication:
   - Upgrade from Twilio trial account (add payment info)
   - Register for A2P 10DLC (that fancy thing for business texting)
   - Wait for carrier approval
   - Be ready for:
     - Per-message costs (~$0.0079 per SMS)
     - Monthly fees
     - Registration fees
     - Different rates per country
6. Enable "Enforce SSL on incoming connections" in Supabase:
   - [Database Settings](https://supabase.com/dashboard/project/_/settings/database)
7. Change email OPT expiration (see how in "Recommended for production")
8. Publish your Google OAuth app:
   - Go to [Google Cloud Console OAuth consent screen](https://console.cloud.google.com/apis/credentials/consent?inv=1&invt=AbohWw)
   - Click the "Publish app" button to make it available to all users
9. Optional but good to have: set up automatic database cleanups
    - Not super urgent - your database won't explode
    - But good to do if you expect lots of users or long-term use
    - Check this [guide](docs/cleanup-setup.md)

## Pro tips + note for Supabase

**Pro tip!** If you find yourself cloning this project a lot but changing same things, fork the repo, tweak what you need and clone your repo instead. That way, you can customize everything you want once and re-use whenever.

If anyone at Supabase is reading, a "fork" feature (like GitHub) would push this project even further into it's direction of making complete authentication more accessible. When a Supabase project is forked, it'd be like duplicating that project to another user.

## Who is behind this?

I'm Maze, a developer who used to hate authentication
> authentication is my only enemy - my old Twitter bio

That bio existed for a reason - nobody wants to build complete auth for every project, even when using great tools like Supabase. There's still a lot of code to write, edge cases to handle, and features to implement.

So I thought: "What if there was a starter pack that could just give me complete auth, problem solved?"

That's exactly what I built. If you hit any issues, open up a GitHub issue.

## Contributing

For anyone who wants to contribute, check out [CONTRIBUTING.md](CONTRIBUTING.md).<|MERGE_RESOLUTION|>--- conflicted
+++ resolved
@@ -323,7 +323,6 @@
     - In the Google console, click "create" and you will be shown your "Client ID" and "Client secret"
     - Copy those, go back to Supabase and paste those. Then click "Save"
 
-<<<<<<< HEAD
 4. Enable Google in the auth config
     - Open up `src/config/auth.ts`
     - Enable the Google provider:
@@ -335,7 +334,7 @@
       },
     }
     ```
-=======
+
 #### GitHub
 
 1. Get your callback URL from Supabase
@@ -355,7 +354,6 @@
     - Copy both your "Client ID" and the secret you just generated
     - Go back to the [Supabase GitHub provider](https://supabase.com/dashboard/project/_/auth/providers?provider=GitHub)
     - Add your Client ID and secret here
->>>>>>> bdf4eecf
 
 ### Verification Methods
 
