--- conflicted
+++ resolved
@@ -1,403 +1,482 @@
-"use client";
-import { useState } from "react";
-import { Button } from "@/components/ui/button";
-import { useUserStore } from "@/store/user-store";
-import { KeyRound, LaptopMinimalIcon, ShieldIcon } from "lucide-react";
-import { SettingCard } from "@/components/setting-card";
-import { FormField } from "@/components/form-field";
-import {
-  passwordChangeSchema,
-  type PasswordChangeSchema,
-} from "@/utils/validation/auth-validation";
-import { z } from "zod";
-import { toast } from "sonner";
-import { SmartphoneIcon } from "lucide-react";
-import { cn } from "@/lib/utils";
-import { Tooltip } from "@/components/ui/tooltip";
-import { TooltipContent, TooltipTrigger } from "@/components/ui/tooltip";
-import {
-  Dialog,
-  DialogContent,
-  DialogDescription,
-  DialogFooter,
-  DialogHeader,
-  DialogTitle,
-  DialogTrigger,
-} from "@/components/ui/dialog";
-import { Label } from "@/components/ui/label";
-import Link from "next/link";
-import { TwoFactorSetupDialog } from "@/components/two-factor-setup-dialog";
-
-type FormErrors = Partial<Record<keyof PasswordChangeSchema, string>>;
-
-export default function Security() {
-  const { isLoading, user } = useUserStore();
-  const hasPasswordAuth = user?.auth.providers.includes("email");
-  const [formData, setFormData] = useState({
-    currentPassword: "",
-    newPassword: "",
-    confirmPassword: "",
-  });
-  const [errors, setErrors] = useState<FormErrors>({});
-  const [showSetupDialog, setShowSetupDialog] = useState(false);
-  const [setupData, setSetupData] = useState<{
-    qrCode: string;
-    secret: string;
-    factorId: string;
-  } | null>(null);
-  const [error, setError] = useState<string | null>(null);
-  const [isVerifying, setIsVerifying] = useState(false);
-
-  const handleChange = (e: React.ChangeEvent<HTMLInputElement>) => {
-    const { name, value } = e.target;
-    setFormData((prev) => ({
-      ...prev,
-      [name]: value,
-    }));
-    // Clear error when user starts typing
-    if (errors[name as keyof FormErrors]) {
-      setErrors((prev) => ({
-        ...prev,
-        [name]: undefined,
-      }));
-    }
-  };
-
-  const handleSubmit = async (e: React.FormEvent) => {
-    e.preventDefault();
-
-    try {
-      // Validate form data
-      passwordChangeSchema.parse(formData);
-      setErrors({});
-
-      // Send request to API
-      const response = await fetch("/api/auth/change-password", {
-        method: "POST",
-        headers: { "Content-Type": "application/json" },
-        body: JSON.stringify({
-          currentPassword: formData.currentPassword,
-          newPassword: formData.newPassword,
-        }),
-      });
-
-      const data = await response.json();
-
-      if (!response.ok) {
-        if (response.status === 429) {
-          toast.error("Too many attempts", {
-            description: "Please wait a moment before trying again.",
-            duration: 4000,
-          });
-          return;
-        }
-
-        // Handle other errors
-        toast.error("Error", {
-          description:
-            data.error || "Failed to update password. Please try again.",
-          duration: 3000,
-        });
-        return;
-      }
-
-      // Success
-      toast.success(hasPasswordAuth ? "Password updated" : "Password added", {
-        description: hasPasswordAuth
-          ? "Your password has been changed successfully."
-          : "Password has been added to your account. You can now use it to log in.",
-        duration: 3000,
-      });
-
-      // Clear form
-      setFormData({
-        currentPassword: "",
-        newPassword: "",
-        confirmPassword: "",
-      });
-    } catch (error) {
-      if (error instanceof z.ZodError) {
-        const newErrors: FormErrors = {};
-        error.errors.forEach((err) => {
-          if (err.path[0]) {
-            newErrors[err.path[0] as keyof FormErrors] = err.message;
-          }
-        });
-        setErrors(newErrors);
-      } else {
-        toast.error("Error", {
-          description: "Failed to update password. Please try again.",
-          duration: 3000,
-        });
-      }
-    }
-  };
-
-  const handleEnable2FA = async () => {
-    try {
-      const response = await fetch("/api/auth/2fa/enroll", {
-        method: "POST",
-      });
-
-      if (!response.ok) {
-        const data = await response.json();
-        throw new Error(data.error || "Failed to start 2FA enrollment");
-      }
-
-      const data = await response.json();
-      setSetupData({
-        qrCode: data.qr_code,
-        secret: data.secret,
-        factorId: data.factor_id,
-      });
-      setShowSetupDialog(true);
-    } catch (err) {
-      setError(err instanceof Error ? err.message : "An error occurred");
-    }
-  };
-
-  const handleVerify = async (code: string) => {
-    if (!setupData) return;
-
-    setIsVerifying(true);
-    setError(null);
-
-    try {
-      const response = await fetch("/api/auth/2fa/verify", {
-        method: "POST",
-        headers: { "Content-Type": "application/json" },
-        body: JSON.stringify({
-          factorId: setupData.factorId,
-          code,
-        }),
-      });
-
-      if (!response.ok) {
-        const data = await response.json();
-        throw new Error(data.error || "Failed to verify code");
-      }
-
-      // Success! Close dialog and refresh user data
-      setShowSetupDialog(false);
-      setSetupData(null);
-
-      // Show success message
-      toast.success("2FA Enabled", {
-        description:
-          "Two-factor authentication has been enabled for your account.",
-      });
-
-      // Refresh user data to update 2FA status
-      await useUserStore.getState().fetchUser();
-    } catch (err) {
-      setError(err instanceof Error ? err.message : "Failed to verify code");
-    } finally {
-      setIsVerifying(false);
-    }
-  };
-
-  return (
-    <div className="flex flex-col gap-8">
-      <SettingCard
-        icon={KeyRound}
-        title={hasPasswordAuth ? "Change password" : "Add password"}
-        description={
-          hasPasswordAuth
-            ? "Update your account password."
-            : "Add a password to your account. You'll still be able to use your current login method."
-        }
-        footer={
-          <Button type="submit" form="password-form" disabled={isLoading}>
-            {hasPasswordAuth ? "Update password" : "Add password"}
-          </Button>
-        }
-      >
-        <form
-          id="password-form"
-          onSubmit={handleSubmit}
-          className="flex flex-col gap-6"
-        >
-          {hasPasswordAuth && (
-            <FormField
-              id="currentPassword"
-              label="Current password"
-              type="password"
-              value={formData.currentPassword}
-              onChange={handleChange}
-              disabled={isLoading}
-              error={errors.currentPassword}
-            />
-          )}
-          <FormField
-            id="newPassword"
-            label="New password"
-            type="password"
-            value={formData.newPassword}
-            onChange={handleChange}
-            disabled={isLoading}
-            error={errors.newPassword}
-          />
-          <FormField
-            id="confirmPassword"
-            label="Confirm password"
-            type="password"
-            value={formData.confirmPassword}
-            onChange={handleChange}
-            disabled={isLoading}
-            error={errors.confirmPassword}
-          />
-          <div className="space-y-4">
-            <Button type="submit" className="w-full" disabled={isLoading}>
-              {isLoading
-                ? hasPasswordAuth
-                  ? "Updating password..."
-                  : "Adding password..."
-                : hasPasswordAuth
-                  ? "Update password"
-                  : "Add password"}
-            </Button>
-            {hasPasswordAuth && (
-              <div className="text-center">
-                <Link
-                  href="/auth/forgot-password"
-                  className="text-sm text-muted-foreground hover:text-foreground transition-colors"
-                >
-                  Forgot password?
-                </Link>
-              </div>
-            )}
-          </div>
-        </form>
-      </SettingCard>
-
-      <SettingCard
-        icon={ShieldIcon}
-        title="Two-factor authentication"
-        description="Add an extra layer of security to your account."
-      >
-        <Button variant="outline" onClick={handleEnable2FA}>
-<<<<<<< HEAD
-          {user?.auth.twoFactorEnabled ? "Disable 2FA" : "Enable 2FA"}
-=======
-          Enable 2FA
->>>>>>> b420566b
-        </Button>
-      </SettingCard>
-
-      {setupData && (
-        <TwoFactorSetupDialog
-          open={showSetupDialog}
-          onOpenChange={setShowSetupDialog}
-          qrCode={setupData.qrCode}
-          secret={setupData.secret}
-          onVerify={handleVerify}
-          error={error}
-          isVerifying={isVerifying}
-        />
-      )}
-
-      <SettingCard
-        icon={ShieldIcon}
-        title="Manage devices"
-        description="Manage the devices you're logged into."
-      >
-        <div className="flex flex-col gap-6">
-          <DeviceItem
-            deviceName="iPhone 11"
-            browser="Safari"
-            deviceIcon={<SmartphoneIcon className="flex-shrink-0 w-8 h-8" />}
-            deviceStatus="active"
-          />
-          <DeviceItem
-            deviceName="DESKTOP-ABC123"
-            browser="Microsoft Edge"
-            deviceIcon={<LaptopMinimalIcon className="flex-shrink-0 w-8 h-8" />}
-            deviceStatus="inactive"
-          />
-        </div>
-      </SettingCard>
-    </div>
-  );
-}
-
-interface DeviceItemProps {
-  deviceName: string;
-  browser: string;
-  deviceIcon: React.ReactNode;
-  deviceStatus: "active" | "inactive";
-}
-
-function DeviceItem({
-  deviceName,
-  browser,
-  deviceIcon,
-  deviceStatus,
-}: DeviceItemProps) {
-  return (
-    <Dialog>
-      <DialogTrigger asChild>
-        <div className="flex items-center justify-between cursor-pointer border hover:bg-accent p-4 rounded-lg">
-          <div className="flex items-center gap-4">
-            <div className="flex-shrink-0 w-8 h-8">{deviceIcon}</div>
-            <div className="flex flex-col">
-              <div className="flex items-center gap-2">
-                <h3 className="text-lg font-semibold">{deviceName}</h3>
-                <DeviceStatus deviceStatus={deviceStatus} />
-              </div>
-              <p className="text-sm text-muted-foreground">{browser}</p>
-            </div>
-          </div>
-        </div>
-      </DialogTrigger>
-      <DialogContent>
-        <DialogHeader className="sr-only">
-          <DialogTitle>{deviceName}</DialogTitle>
-          <DialogDescription>
-            This device is currently logged into your account.
-          </DialogDescription>
-        </DialogHeader>
-        <InfoItem label="Device name" value={deviceName} />
-        <InfoItem label="Browser" value={browser} />
-        <InfoItem label="OS" value="Not available" />
-        <InfoItem label="IP Address" value="192.168.1.1" />
-        <InfoItem label="Last active" value="1 hour ago" />
-        <DialogFooter>
-          <Button variant="destructive" className="w-full">
-            Log out from this device
-          </Button>
-        </DialogFooter>
-      </DialogContent>
-    </Dialog>
-  );
-}
-
-function DeviceStatus({
-  deviceStatus,
-}: {
-  deviceStatus: "active" | "inactive";
-}) {
-  return (
-    <Tooltip delayDuration={300}>
-      <TooltipTrigger asChild>
-        <div
-          className={cn(
-            "w-2 h-2 rounded-full cursor-pointer",
-            deviceStatus === "active" ? "bg-green-500" : "bg-red-500"
-          )}
-        />
-      </TooltipTrigger>
-      <TooltipContent>
-        {deviceStatus === "active" ? "Active" : "Last active 1 hour ago"}
-      </TooltipContent>
-    </Tooltip>
-  );
-}
-
-function InfoItem({ label, value }: { label: string; value: string }) {
-  return (
-    <div className="flex flex-col gap-2">
-      <Label className="text-sm text-muted-foreground">{label}</Label>
-      <p className="text-xl font-semibold">{value}</p>
-    </div>
-  );
-}
+"use client";
+import { useState } from "react";
+import { Button } from "@/components/ui/button";
+import { useUserStore } from "@/store/user-store";
+import { KeyRound, LaptopMinimalIcon, ShieldIcon } from "lucide-react";
+import { SettingCard } from "@/components/setting-card";
+import { FormField } from "@/components/form-field";
+import {
+  passwordChangeSchema,
+  type PasswordChangeSchema,
+} from "@/utils/validation/auth-validation";
+import { z } from "zod";
+import { toast } from "sonner";
+import { SmartphoneIcon } from "lucide-react";
+import { cn } from "@/lib/utils";
+import { Tooltip } from "@/components/ui/tooltip";
+import { TooltipContent, TooltipTrigger } from "@/components/ui/tooltip";
+import {
+  Dialog,
+  DialogContent,
+  DialogDescription,
+  DialogFooter,
+  DialogHeader,
+  DialogTitle,
+  DialogTrigger,
+} from "@/components/ui/dialog";
+import { Label } from "@/components/ui/label";
+import Link from "next/link";
+import { TwoFactorSetupDialog } from "@/components/two-factor-setup-dialog";
+
+type FormErrors = Partial<Record<keyof PasswordChangeSchema, string>>;
+
+export default function Security() {
+  const { isLoading, user } = useUserStore();
+  const hasPasswordAuth = user?.auth.providers.includes("email");
+  const [formData, setFormData] = useState({
+    currentPassword: "",
+    newPassword: "",
+    confirmPassword: "",
+  });
+  const [errors, setErrors] = useState<FormErrors>({});
+  const [showSetupDialog, setShowSetupDialog] = useState(false);
+  const [setupData, setSetupData] = useState<{
+    qrCode: string;
+    secret: string;
+    factorId: string;
+  } | null>(null);
+  const [error, setError] = useState<string | null>(null);
+  const [isVerifying, setIsVerifying] = useState(false);
+  const [showSetupDialog, setShowSetupDialog] = useState(false);
+  const [setupData, setSetupData] = useState<{
+    qrCode: string;
+    secret: string;
+    factorId: string;
+  } | null>(null);
+  const [error, setError] = useState<string | null>(null);
+  const [isVerifying, setIsVerifying] = useState(false);
+
+  const handleChange = (e: React.ChangeEvent<HTMLInputElement>) => {
+    const { name, value } = e.target;
+    setFormData((prev) => ({
+      ...prev,
+      [name]: value,
+    }));
+    // Clear error when user starts typing
+    if (errors[name as keyof FormErrors]) {
+      setErrors((prev) => ({
+        ...prev,
+        [name]: undefined,
+      }));
+    }
+  };
+
+  const handleSubmit = async (e: React.FormEvent) => {
+    e.preventDefault();
+
+    try {
+      // Validate form data
+      passwordChangeSchema.parse(formData);
+      setErrors({});
+
+      // Send request to API
+      const response = await fetch("/api/auth/change-password", {
+        method: "POST",
+        headers: { "Content-Type": "application/json" },
+        body: JSON.stringify({
+          currentPassword: formData.currentPassword,
+          newPassword: formData.newPassword,
+        }),
+      });
+
+      const data = await response.json();
+
+      if (!response.ok) {
+        if (response.status === 429) {
+          toast.error("Too many attempts", {
+            description: "Please wait a moment before trying again.",
+            duration: 4000,
+          });
+          return;
+        }
+
+        // Handle other errors
+        toast.error("Error", {
+          description:
+            data.error || "Failed to update password. Please try again.",
+          duration: 3000,
+        });
+        return;
+      }
+
+      // Success
+      toast.success(hasPasswordAuth ? "Password updated" : "Password added", {
+        description: hasPasswordAuth
+          ? "Your password has been changed successfully."
+          : "Password has been added to your account. You can now use it to log in.",
+        duration: 3000,
+      });
+
+      // Clear form
+      setFormData({
+        currentPassword: "",
+        newPassword: "",
+        confirmPassword: "",
+      });
+    } catch (error) {
+      if (error instanceof z.ZodError) {
+        const newErrors: FormErrors = {};
+        error.errors.forEach((err) => {
+          if (err.path[0]) {
+            newErrors[err.path[0] as keyof FormErrors] = err.message;
+          }
+        });
+        setErrors(newErrors);
+      } else {
+        toast.error("Error", {
+          description: "Failed to update password. Please try again.",
+          duration: 3000,
+        });
+      }
+    }
+  };
+
+  const handleEnable2FA = async () => {
+    try {
+      const response = await fetch("/api/auth/2fa/enroll", {
+        method: "POST",
+      });
+
+      if (!response.ok) {
+        const data = await response.json();
+        throw new Error(data.error || "Failed to start 2FA enrollment");
+      }
+
+      const data = await response.json();
+      setSetupData({
+        qrCode: data.qr_code,
+        secret: data.secret,
+        factorId: data.factor_id,
+      });
+      setShowSetupDialog(true);
+    } catch (err) {
+      setError(err instanceof Error ? err.message : "An error occurred");
+    }
+  };
+
+  const handleVerify = async (code: string) => {
+    if (!setupData) return;
+
+    setIsVerifying(true);
+    setError(null);
+
+    try {
+      const response = await fetch("/api/auth/2fa/verify", {
+        method: "POST",
+        headers: { "Content-Type": "application/json" },
+        body: JSON.stringify({
+          factorId: setupData.factorId,
+          code,
+        }),
+      });
+
+      if (!response.ok) {
+        const data = await response.json();
+        throw new Error(data.error || "Failed to verify code");
+      }
+
+      // Success! Close dialog and refresh user data
+      setShowSetupDialog(false);
+      setSetupData(null);
+
+      // Show success message
+      toast.success("2FA Enabled", {
+        description:
+          "Two-factor authentication has been enabled for your account.",
+      });
+
+      // Refresh user data to update 2FA status
+      await useUserStore.getState().fetchUser();
+    } catch (err) {
+      setError(err instanceof Error ? err.message : "Failed to verify code");
+    } finally {
+      setIsVerifying(false);
+    }
+  };
+
+  const handleEnable2FA = async () => {
+    try {
+      const response = await fetch("/api/auth/2fa/enroll", {
+        method: "POST",
+      });
+
+      if (!response.ok) {
+        const data = await response.json();
+        throw new Error(data.error || "Failed to start 2FA enrollment");
+      }
+
+      const data = await response.json();
+      setSetupData({
+        qrCode: data.qr_code,
+        secret: data.secret,
+        factorId: data.factor_id,
+      });
+      setShowSetupDialog(true);
+    } catch (err) {
+      setError(err instanceof Error ? err.message : "An error occurred");
+    }
+  };
+
+  const handleVerify = async (code: string) => {
+    if (!setupData) return;
+
+    setIsVerifying(true);
+    setError(null);
+
+    try {
+      const response = await fetch("/api/auth/2fa/verify", {
+        method: "POST",
+        headers: { "Content-Type": "application/json" },
+        body: JSON.stringify({
+          factorId: setupData.factorId,
+          code,
+        }),
+      });
+
+      if (!response.ok) {
+        const data = await response.json();
+        throw new Error(data.error || "Failed to verify code");
+      }
+
+      // Success! Close dialog and refresh user data
+      setShowSetupDialog(false);
+      setSetupData(null);
+
+      // Show success message
+      toast.success("2FA Enabled", {
+        description:
+          "Two-factor authentication has been enabled for your account.",
+      });
+
+      // Refresh user data to update 2FA status
+      await useUserStore.getState().fetchUser();
+    } catch (err) {
+      setError(err instanceof Error ? err.message : "Failed to verify code");
+    } finally {
+      setIsVerifying(false);
+    }
+  };
+
+  return (
+    <div className="flex flex-col gap-8">
+      <SettingCard
+        icon={KeyRound}
+        title={hasPasswordAuth ? "Change password" : "Add password"}
+        description={
+          hasPasswordAuth
+            ? "Update your account password."
+            : "Add a password to your account. You'll still be able to use your current login method."
+        }
+        footer={
+          <Button type="submit" form="password-form" disabled={isLoading}>
+            {hasPasswordAuth ? "Update password" : "Add password"}
+          </Button>
+        }
+      >
+        <form
+          id="password-form"
+          onSubmit={handleSubmit}
+          className="flex flex-col gap-6"
+        >
+          {hasPasswordAuth && (
+            <FormField
+              id="currentPassword"
+              label="Current password"
+              type="password"
+              value={formData.currentPassword}
+              onChange={handleChange}
+              disabled={isLoading}
+              error={errors.currentPassword}
+            />
+          )}
+          <FormField
+            id="newPassword"
+            label="New password"
+            type="password"
+            value={formData.newPassword}
+            onChange={handleChange}
+            disabled={isLoading}
+            error={errors.newPassword}
+          />
+          <FormField
+            id="confirmPassword"
+            label="Confirm password"
+            type="password"
+            value={formData.confirmPassword}
+            onChange={handleChange}
+            disabled={isLoading}
+            error={errors.confirmPassword}
+          />
+          <div className="space-y-4">
+            <Button type="submit" className="w-full" disabled={isLoading}>
+              {isLoading
+                ? hasPasswordAuth
+                  ? "Updating password..."
+                  : "Adding password..."
+                : hasPasswordAuth
+                  ? "Update password"
+                  : "Add password"}
+            </Button>
+            {hasPasswordAuth && (
+              <div className="text-center">
+                <Link
+                  href="/auth/forgot-password"
+                  className="text-sm text-muted-foreground hover:text-foreground transition-colors"
+                >
+                  Forgot password?
+                </Link>
+              </div>
+            )}
+          </div>
+        </form>
+      </SettingCard>
+
+      <SettingCard
+        icon={ShieldIcon}
+        title="Two-factor authentication"
+        description="Add an extra layer of security to your account."
+      >
+        <Button variant="outline" onClick={handleEnable2FA}>
+          {user?.auth.twoFactorEnabled ? "Disable 2FA" : "Enable 2FA"}
+        </Button>
+      </SettingCard>
+
+      {setupData && (
+        <TwoFactorSetupDialog
+          open={showSetupDialog}
+          onOpenChange={setShowSetupDialog}
+          qrCode={setupData.qrCode}
+          secret={setupData.secret}
+          onVerify={handleVerify}
+          error={error}
+          isVerifying={isVerifying}
+        />
+      )}
+
+      {setupData && (
+        <TwoFactorSetupDialog
+          open={showSetupDialog}
+          onOpenChange={setShowSetupDialog}
+          qrCode={setupData.qrCode}
+          secret={setupData.secret}
+          onVerify={handleVerify}
+          error={error}
+          isVerifying={isVerifying}
+        />
+      )}
+
+      <SettingCard
+        icon={ShieldIcon}
+        title="Manage devices"
+        description="Manage the devices you're logged into."
+      >
+        <div className="flex flex-col gap-6">
+          <DeviceItem
+            deviceName="iPhone 11"
+            browser="Safari"
+            deviceIcon={<SmartphoneIcon className="flex-shrink-0 w-8 h-8" />}
+            deviceStatus="active"
+          />
+          <DeviceItem
+            deviceName="DESKTOP-ABC123"
+            browser="Microsoft Edge"
+            deviceIcon={<LaptopMinimalIcon className="flex-shrink-0 w-8 h-8" />}
+            deviceStatus="inactive"
+          />
+        </div>
+      </SettingCard>
+    </div>
+  );
+}
+
+interface DeviceItemProps {
+  deviceName: string;
+  browser: string;
+  deviceIcon: React.ReactNode;
+  deviceStatus: "active" | "inactive";
+}
+
+function DeviceItem({
+  deviceName,
+  browser,
+  deviceIcon,
+  deviceStatus,
+}: DeviceItemProps) {
+  return (
+    <Dialog>
+      <DialogTrigger asChild>
+        <div className="flex items-center justify-between cursor-pointer border hover:bg-accent p-4 rounded-lg">
+          <div className="flex items-center gap-4">
+            <div className="flex-shrink-0 w-8 h-8">{deviceIcon}</div>
+            <div className="flex flex-col">
+              <div className="flex items-center gap-2">
+                <h3 className="text-lg font-semibold">{deviceName}</h3>
+                <DeviceStatus deviceStatus={deviceStatus} />
+              </div>
+              <p className="text-sm text-muted-foreground">{browser}</p>
+            </div>
+          </div>
+        </div>
+      </DialogTrigger>
+      <DialogContent>
+        <DialogHeader className="sr-only">
+          <DialogTitle>{deviceName}</DialogTitle>
+          <DialogDescription>
+            This device is currently logged into your account.
+          </DialogDescription>
+        </DialogHeader>
+        <InfoItem label="Device name" value={deviceName} />
+        <InfoItem label="Browser" value={browser} />
+        <InfoItem label="OS" value="Not available" />
+        <InfoItem label="IP Address" value="192.168.1.1" />
+        <InfoItem label="Last active" value="1 hour ago" />
+        <DialogFooter>
+          <Button variant="destructive" className="w-full">
+            Log out from this device
+          </Button>
+        </DialogFooter>
+      </DialogContent>
+    </Dialog>
+  );
+}
+
+function DeviceStatus({
+  deviceStatus,
+}: {
+  deviceStatus: "active" | "inactive";
+}) {
+  return (
+    <Tooltip delayDuration={300}>
+      <TooltipTrigger asChild>
+        <div
+          className={cn(
+            "w-2 h-2 rounded-full cursor-pointer",
+            deviceStatus === "active" ? "bg-green-500" : "bg-red-500"
+          )}
+        />
+      </TooltipTrigger>
+      <TooltipContent>
+        {deviceStatus === "active" ? "Active" : "Last active 1 hour ago"}
+      </TooltipContent>
+    </Tooltip>
+  );
+}
+
+function InfoItem({ label, value }: { label: string; value: string }) {
+  return (
+    <div className="flex flex-col gap-2">
+      <Label className="text-sm text-muted-foreground">{label}</Label>
+      <p className="text-xl font-semibold">{value}</p>
+    </div>
+  );
+}