# Mazeway Auth
Authentication should live in your project, not a node_modules folder.

Think Clerk, but you own the code.

This is a complete, production-ready auth starter for anyone, including enterprise.

People like [Shadcn UI](ui.shadcn.com) because:
- the components are in YOUR project
- you own them
- you can do whatever you want
- they don't belong in a node_modules folder

Comparing Shadcn UI to bootstrap is like comparing Mazeway to Clerk:
**Clerk**:
- locked in
- gets expensive quick
- can't self host
- limited customization
- closed-source
- still lacks some auth (that you can't add)

**Mazeway**:
- affordable thanks to Supabase
- can be self-hosted
- unlimited customization
- open-source
- actual complete auth
- plus:
    - community-driven
    - more secure
    - auth config to change common things
    - later: extensions by the community which makes auth even easier
    - acts as a foundation, not an end. Start here, build on it.

The project uses modern tech:
- Next.js 15
- Tailwind CSS
- Shadcn UI
- Supabase
- Resend
- Upstash Redis

(not all these are required to set up. Because this project is made for that - being minimal)

I see a lot of new apps having only 5% of authentication. Including:
- Missing login page
- No "forgot password" option
- Missing crucial security (2FA, device sessions, email alerts, and more)
- Weird UI glitches with auth
- No way to connect account to multiple providers (or delete some)
- DDoS attacks for not having proper security and API rate limiting
- HUGE bills, for lack of security again
- This list is usually longer but you get the point

These are the kind of things that should be implemented by default.

That's what this project gives you: a foundation that you can build on.

This starter pack includes all of that, and more.

## The project comes with:
- Sign-in options:
    - `Email/password`
    - `Google`
- Complete authentication flow:
  - Login/signup pages
  - Password reset
  - Email verification
  - Device sessions and verification
  - Two-factor authentication (2FA):
      - Authenticator App
      - SMS
- Settings
  - Basic profile management
  - Change password
  - Device session management
    - View active sessions
    - Revoke device access
    - Email alerts for new logins
  - Enable and disable 2FA (including individual methods)
- API rate limiting with Upstash Redis
- Bonus: a nice auth config in the project for devs to easily customize

This is only the beginning. It's a great start. But if you're curious, check out `docs/roadmap.md`.

### ⚠️ Important notice
The project is not done yet! It's not recommended to use in production until security gaps are fixed and the core auth feature are implemented fully. Changes are still being made to this README (like database updates, setup changes). You can come back to this repo and soon enough, it should be ready.

✅ Update (Jan, 24th, 2025): the project is now complete and ready to be used. This important notice will disappear soon. Go nuts!
  
## Required setup

### 1. Create Supabase project
Create a Supabase project and get your ANON key and Supabase project URL.

### 2. Set up Supabase in your project
Open the `.env.example` file and replace `NEXT_PUBLIC_SUPABASE_URL` with your project URL and `NEXT_PUBLIC_SUPABASE_ANON_KEY` with your ANON key. Example:
```bash
NEXT_PUBLIC_SUPABASE_URL=your-project-url
NEXT_PUBLIC_SUPABASE_ANON_KEY=your-anon-key
```

### 3. Rename the `.env.example` file to `.env.local`
> Note: The ANON key is designed to be public! See [Reddit discussion](https://www.reddit.com/r/Supabase/comments/1fcndq7/is_it_safe_to_expose_my_supabase_url_and/) and [Supabase docs](https://supabase.com/docs/guides/api/api-keys) 

### 4. Install dependencies
In the terminal, go ahead and run this:
```bash
npm install --legacy-peer-deps
```
The `--legacy-peer-deps` flag is just because this project uses react 19, and not a lot of npm packages support that. You might get errors without the flag, so this should solve them.

### 4. Set up Supabase tables
1. Head over to the Supabase [SQL Editor](https://supabase.com/dashboard/project/_/sql/new)
2. Run all the following code snippets (this will set up the necessary tables, RLS policies, etc)

**Create update_updated_at function**
```sql
-- Create a function to update the "updated_at" column
CREATE OR REPLACE FUNCTION public.update_updated_at_column()
RETURNS TRIGGER 
SECURITY DEFINER
SET search_path = public
AS $$
BEGIN
  NEW.updated_at = now();
  RETURN NEW;
END;
$$ LANGUAGE plpgsql;
```

**Create the user table**
```sql
-- Step 1: Create the users table
CREATE TABLE users (
  id uuid PRIMARY KEY DEFAULT gen_random_uuid(),
  email text UNIQUE NOT NULL,
  name text NOT NULL,
  avatar_url text,
  created_at timestamp with time zone DEFAULT now(),
  updated_at timestamp with time zone DEFAULT now()
);

-- Step 2: Enable Row-Level Security
ALTER TABLE users ENABLE ROW LEVEL SECURITY;

-- Step 3: Create RLS policies

-- Allow users to insert their own data
CREATE POLICY "Allow user to insert their own data"
ON users
FOR INSERT
WITH CHECK (auth.uid() = id);

-- Allow users to select their own data
CREATE POLICY "Allow user to select their own data"
ON users
FOR SELECT
USING (auth.uid() = id);

-- Allow users to update their own data
CREATE POLICY "Allow user to update their own data"
ON users
FOR UPDATE
USING (auth.uid() = id);

-- Allow users to delete their own data
CREATE POLICY "Allow user to delete their own data"
ON users
FOR DELETE
USING (auth.uid() = id);

-- Step 4: Create trigger to update the "updated_at" column using the function we just created
CREATE TRIGGER update_users_updated_at
BEFORE UPDATE ON users
FOR EACH ROW
EXECUTE FUNCTION update_updated_at_column();
```

**Create device sessions table**
```sql
CREATE TABLE device_sessions (
  id uuid PRIMARY KEY DEFAULT gen_random_uuid(),
  user_id uuid REFERENCES users(id) ON DELETE CASCADE,
  session_id uuid NOT NULL,
  -- We'll add the device_id column later.
  -- This is because we need to create the devices table first, in order to reference it.
  is_trusted boolean DEFAULT false,
  needs_verification boolean DEFAULT false,
  confidence_score integer DEFAULT 0,  -- Keep this!
  last_verified timestamp with time zone,
  last_active timestamp with time zone DEFAULT now(),
  created_at timestamp with time zone DEFAULT now(),
  updated_at timestamp with time zone DEFAULT now()
);

-- Step 2: Enable Row-Level Security
ALTER TABLE device_sessions ENABLE ROW LEVEL SECURITY;

-- Step 3: Create RLS policies

-- Allow users to insert their own device sessions
CREATE POLICY "Allow users to insert their own device sessions"
ON device_sessions
FOR INSERT
WITH CHECK (auth.uid() = user_id);

-- Allow users to view their own device sessions
CREATE POLICY "Allow users to view their own device sessions"
ON device_sessions
FOR SELECT
USING (auth.uid() = user_id);

-- Allow users to update their own device sessions
CREATE POLICY "Allow users to update their own device sessions"
ON device_sessions
FOR UPDATE
USING (auth.uid() = user_id)
WITH CHECK (
  -- Can never modify security columns through client-side queries
  (is_trusted IS NOT DISTINCT FROM OLD.is_trusted) AND
  (needs_verification IS NOT DISTINCT FROM OLD.needs_verification)
);

-- Allow users to delete their own device sessions
CREATE POLICY "Allow users to delete their own device sessions"
ON device_sessions
FOR DELETE
USING (auth.uid() = user_id);

-- Step 4: Create trigger to update the "updated_at" column
CREATE TRIGGER update_device_sessions_updated_at
BEFORE UPDATE ON device_sessions
FOR EACH ROW
EXECUTE FUNCTION update_updated_at_column();

-- Step 5: Create indexes for faster queries
CREATE INDEX idx_device_sessions_user_id ON device_sessions(user_id);
CREATE INDEX idx_device_sessions_device_id ON device_sessions(device_id);
```
**Create devices table**
```sql
-- Create devices table
CREATE TABLE devices (
  id uuid PRIMARY KEY DEFAULT gen_random_uuid(),
  device_name text NOT NULL,
  browser text,
  os text,
  ip_address text,
  created_at timestamp with time zone DEFAULT now(),
  updated_at timestamp with time zone DEFAULT now()
);

-- Enable RLS
ALTER TABLE devices ENABLE ROW LEVEL SECURITY;

-- Create RLS policies
CREATE POLICY "Allow any authenticated user to insert devices"
ON devices
FOR INSERT
TO authenticated;

CREATE POLICY "Allow users to view their devices"
ON devices
FOR SELECT
USING (
  EXISTS (
    SELECT 1 FROM device_sessions 
    WHERE device_sessions.device_id = devices.id 
    AND device_sessions.user_id = auth.uid()
  )
);

-- Create trigger for updated_at
CREATE TRIGGER update_devices_updated_at
BEFORE UPDATE ON devices
FOR EACH ROW
EXECUTE FUNCTION update_updated_at_column();
```
**Add device_id column to device_sessions table** (now we can run this because we have the devices table)
```sql
ALTER TABLE device_sessions ADD COLUMN device_id uuid REFERENCES devices(id) ON DELETE CASCADE;
```
**Create verification codes table**
```sql
-- Create verification_codes table
CREATE TABLE verification_codes (
  id uuid PRIMARY KEY DEFAULT gen_random_uuid(),
  device_session_id uuid REFERENCES device_sessions(id) ON DELETE CASCADE,
  code text NOT NULL,
  expires_at timestamp with time zone NOT NULL,
  created_at timestamp with time zone DEFAULT now(),
  updated_at timestamp with time zone DEFAULT now()
);

-- Enable RLS
ALTER TABLE verification_codes ENABLE ROW LEVEL SECURITY;

-- Create RLS policies
CREATE POLICY "Allow users to insert verification codes for their devices"
ON verification_codes
FOR INSERT
WITH CHECK (
  EXISTS (
    SELECT 1 FROM device_sessions
    WHERE device_sessions.id = verification_codes.device_session_id
    AND device_sessions.user_id = auth.uid()
  )
);

-- Allow users to view their own verification codes
CREATE POLICY "Allow users to view their own verification codes"
ON verification_codes
FOR SELECT
USING (
  EXISTS (
    SELECT 1 FROM device_sessions
    WHERE device_sessions.id = verification_codes.device_session_id
    AND device_sessions.user_id = auth.uid()
  )
);

-- Allow users to delete their own verification codes
CREATE POLICY "Allow users to delete their own verification codes"
ON verification_codes
FOR DELETE
USING (
  EXISTS (
    SELECT 1 FROM device_sessions
    WHERE device_sessions.id = verification_codes.device_session_id
    AND device_sessions.user_id = auth.uid()
  )
);

-- Create trigger for updated_at
CREATE TRIGGER update_verification_codes_updated_at
BEFORE UPDATE ON verification_codes
FOR EACH ROW
EXECUTE FUNCTION update_updated_at_column();

-- Create index for faster lookups
CREATE INDEX idx_verification_codes_device_session_id 
ON verification_codes(device_session_id);

-- Create index for faster expiry cleanup
CREATE INDEX idx_verification_codes_expires_at 
ON verification_codes(expires_at);
```

### 5. Change email templates in Supabase
1. Go to Supabase [Email Templates](https://supabase.com/dashboard/project/_/auth/templates)
2. Paste the code into each individual template:

**Confirm signup**
```html
<h2>Confirm your signup</h2>

<p>Follow this link to confirm your user:</p>
<p><a href="{{ .SiteURL }}/api/auth/confirm?token_hash={{ .TokenHash }}&type=signup">Confirm your mail</a></p>
```

**Change Email Address**
```html
<h2>Confirm Change of Email</h2>

<p>Follow this link to confirm the update of your email from {{ .Email }} to {{ .NewEmail }}:</p>
<p><a href="{{ .SiteURL }}/auth/confirm?token_hash={{ .TokenHash }}&type=email_change&next=/account">Change Email</a></p>
```

**Reset Password**
```html
<h2>Reset Password</h2>

<p>Follow this link to reset the password for your user:</p>
<p><a href="{{ .SiteURL }}/api/auth/callback?type=recovery&token_hash={{ .TokenHash }}"></p>
```

### 6. Enable Google OAuth
This will allow users to sign in with Google.

If you don't want it, good news:
- this project is moving towards a "config-based" approach
- where you can enable/disable what you need
- that means, this step is going to an optional feature
- for now, it's required (but super simple to do)

1. Get your Google OAuth credentials
    - Go to [Google Cloud Console](https://console.cloud.google.com/)
    - Create/select project in console
    - Go to: [https://console.cloud.google.com/apis/credentials/consent](https://console.cloud.google.com/apis/credentials/consent)
    - Choose "External". ("Internal" might be disabled)

2. Configure OAuth consent screen
    - Enter your app name in the "App name" field (eg: auth-starter)
    - Click the "user support email" dropdown and select your email here
    - You can upload a logo if you want. The auth will work either way
    - Scroll down to the "Authorized domains" heading and click the "ADD DOMAIN" button. Enter your Supabase project URL here. It's the same URL as the one you got earlier which you put into your `.env.local` file. Should look like `<PROJECT_ID>.supabase.co`.
    - Scroll down to the "Developer contact information" heading and add your email.

    > Note: The URL shouldn't include the `https://` part

3. Create OAuth credentials
    - Go to: [https://console.cloud.google.com/apis/credentials](https://console.cloud.google.com/apis/credentials)
    - Click "create credentials"
    - Choose "OAuth Client ID".
    - For "Application type", choose "Web application".
    - Under "Authorized JavaScript origins", add your site URL. That's `http://localhost:3000`.
    - Under "Authorized redirect URLs", enter the "callback URL" from the Supabase dashboard. To get it, follow these steps:
        1. Go to your Supabase dashboard
        2. In the sidebar, click "Authentication" and then click "Providers" to the left side and scroll down until you see "Google"
        3. Click to expand Google. Here, you'll find a field labeled "Callback URL (for OAuth)"".
    - Hit "create" in the Google console and you will be shown your "Client ID" and "Client secret"
    - Copy those, go back to Supabbase and paste those. Then click "Save"

If you have trouble following along, you can check the official docs [here](https://supabase.com/docs/guides/auth/social-login/auth-google). You can also open a GitHub issue, or just contact me directly [X](https://x.com/mazewinther1) [Email](emailto:hi@mazecoding.com)

### 7. Set up Resend (optional)
Supabase (as of now) does give you 2 free emails per hour (for development) but it's unreliable. Sometimes, unclear errors will pop up because of their SMTP and you'll spend 2 hours debugging.

You can totally skip this step for now (during development) but be mindful that if auth doesn't work, setting up a custom SMTP will probably solve it.

Aside from that, the project uses Resend for:
- login alerts
- device verification

If you don't set up Resend:
- The code won't attempt to use Resend at all
- All devices will be "trusted" by default, which doesn't matter for development but important for production
- Supabase might hate you for using their free email service, but that's their own fault

When you go in production, I recommend you set it up. Because:
- you just need to get an API and put it in the environment variables (`.env.local`).
- you don't need to change any code
- auth should be secure in production

With that out the way, here's how to do it:

**Luckily...**
Resend makes it REALLY straightforward to integrate with Supabase.

You won't even need to touch the Supabase dashboard to do it.

1. Create Resend account and set up domain
    - Go to the [Resend website](https://resend.com)
    - Create an account/login
    - Go to [Domains](https://resend.com/domains)
    - If you already have a domain here (that you wanna use) you can skip this. But if you don't got one (or want a new one) follow the steps by Resend. It should be clear what to do, but hit me up on [X (Twitter)](https://x.com/mazewinther1) if you're having trouble and I'll personally help you. You can also open a GitHub issue.

    > Note: You will need a paid domain for this as mentioned above.
    
    > You can add any domain by the way. I'm on the Resend free tier so I added my personal domain (mazewinther.com). You know why? Because the free tier only gets you 1 domain, so by using my personal domain, I can re-use it for all of my apps and it still makes sense.
    >
    > If I were to add my app's domain, it'd only really make sense to use for that one app.
    >
    > If you're on a paid tier, just add your app's domain because you can have multiple domains. This is only a tip for people who wan't wanna spend money right away.
    >
    > Though Resend is really amazing, and I'd probably subscribe just to support the service itself.

2. Set up API key and Supabase integration
    - Once you have a domain, go to [API Keys](https://resend.com/api-keys) and click "Create API key"
    - Enter a name for the API key (like your app name), then change "permission" to "Sending access" and click the "Domain" field to change it to the one you just added
    - Now go to [Integrations](https://resend.com/settings/integrations)
    - You should see Supabase listed. Click "Connect to Supabase"
    - Resend will request access to your Supabase organization. Click "Authorize Resend"
    - Select your Supabase project
    - Select the domain you just added
    - Configure custom SMTP (this sounds super complicated but it's not. It's already configured. Just change the `Sender name` and click `Configure SMTP integration`)
    - Update your `.env.local` file to add these (this is because aside from Supabase, the project uses Resend too):
    ```diff
    - RESEND_API_KEY=your-resend-api-key
    - RESEND_FROM_EMAIL="Auth <auth@yourdomain.com>"
    + RESEND_API_KEY=your-resend-api-key
    + RESEND_FROM_EMAIL="Auth <auth@yourdomain.com>"
    ```

Congrats! 🎉 You just set up everything you need for the auth to work. You can:
- Go ahead and run `npm run dev` in the terminal, and head over to `http://localhost:3000` in the browser to test it out.
- Or if setup was too fast for you, keep reading. You'll learn about the project you're working with, optional steps (recommended for production) and more fun stuff.

No joke: 99% of auth is done for production but **when you go in production**, I really recommend you:
- go back and set up Resend if you didn't already
- set up API rate limiting

Luckily, those things are super easy to do. You literally just need to set up 2 services (Resend and Upstash Redis), get API keys and replace them in `.env.local`. The code will handle everything else automatically.

For development, do whatever you want. Set it up later if you want.

## Recommended for production
The features/things listed below are completely optional for development.

If you want, you can do them right away. That's up to you.

But I highly recommend you do it when you go in production.

<<<<<<< HEAD
### Change Email OPT Expiration
=======
## Change Email OPT Expiration
>>>>>>> 5f4720f3
By default, Supabase likes to put it at 24 hours.

That makes zero sense because then they tell you to lower it to 1 hour (or below).

So let's go ahead and make Supabase (and your users) happy:
1. Go to Supabase [Auth Providers](https://supabase.com/dashboard/project/rqsfebcljeizuojtkabi/auth/providers)
2. Expand the "Email" provider
3. Scroll down to "Email OTP Expiration"
4. Set it to "1800" (1 hour)
5. Click "Save"

### API Rate limiting (with Upstash Redis)
At first, the idea for implementing rate-limiting was to just create a Supabase table and store how many requests an IP made but:
- it's not fast enough for this
- need cleanup jobs for expired records
- even more complex to maintain than introducing another service
- also risk of table bloat

Yes, this does introduce another service you'll need to set up but:
- you literally need to get 2 API keys.
- takes a minute or so to do

Here's how to do it:
1. Set up Upstash account and database
    - Go to the Upstash website: [https://console.upstash.com/login](https://console.upstash.com/login)
    - Create an account or log in
    - Click "create database"
    - Name it whatever you want like "auth-rate-limit"

2. Configure database settings
    - Primary region: wherever you plan to host your app.
    - It should be closest to where your Next.js app is hosted, not users, since the API endpoints in this project will use it.
    - If you're just setting up rate limiting for development, anything's fine.
    - Whenever you deploy your app (eg: Vercel, Netlify) you can specify a region.
    - Choose a plan: just go free for now because:
        - You get 10K commands per day
        - With API rate limiting, each API request might use 2-3 Redis commands to:
            - Get the current request count
            - Increment it
    - Click "create"

3. Get API credentials and update environment
    - Get your `UPSTASH_REDIS_REST_URL` and `UPSTASH_REDIS_REST_TOKEN`:
        - Scroll down to the "REST API" section
        - Look above the code snippet, you should see them here
    - Update `.env.local` file to add these:
        ```diff
        - # UPSTASH_REDIS_REST_URL=your-upstash-redis-rest-url
        - # UPSTASH_REDIS_REST_TOKEN=your-upstash-redis-rest-token
        + UPSTASH_REDIS_REST_URL=your-upstash-redis-rest-url
        + UPSTASH_REDIS_REST_TOKEN=your-upstash-redis-rest-token
        ```

> In the auth config of this project (`src/config/auth.ts`) API rate limiting is already enabled by default. If you ever need (to test something for example), you can disable it in the config.

## Optional features

### SMS two-factor authentication
I really don't see why you'd do this because:
- Costs money (per SMS, monthly fees, registration fees)
- Compliance headaches (A2P 10DLC registration, carrier approvals)
- Different rates per country (good luck with that pricing)
- SMS can be delayed or fail
- Phone numbers change
- Authenticator apps are:
  - Free
  - Work offline
  - More secure
  - No compliance BS
  - No carrier drama

Good news:
- this starter does support SMS
- You don't need to dig into the code to implement it

But, consider if you really need this. The only benefit SMS has is:
- users know it
- not many even know what an authenticator app is

Though I can argue that point:
- if apps keep using SMS, users will NEVER adapt to anything more secure
- they don't know SMS isn't secure
- the more apps that start to ditch it (and introduce the apps) the faster users will adapt
- just like users adapted to making passwords more complicated (uppercase, special characters)

You know why users adapted to complex passwords? Because apps finally took ACTION.

They started throwing errors all around.

It's just a matter of time; what company is brave enough to make the move?

If you really want to flex that your auth system can do everything:

1. Create a Twilio account
    - Go to [Twilio's website](https://www.twilio.com/try-twilio)
    - Sign up for a free account
    - Verify your email and phone number
2. Get account credentials
    - After verification, you'll be taken to your console
    - If you didn't, here's a link: [Twilio Console](https://console.twilio.com/)
    - Scroll down to "Account Info"
    - You'll see:
    ```
    Account SID: AC********************************
    Auth Token: ********************************
    ```
    - We'll need to add these to Supabase in a bit. You can (temporarily) store them somewhere like a note. Just be sure to delete it when we're done.
3. Get a phone number
    - In Twilio Console, go to "Phone Numbers" > "Manage" > "Buy a number" (it's free)
    - Or direct link: [Buy a Number](https://console.twilio.com/us1/develop/phone-numbers/manage/search)
    - Click "Buy" on a number (trial accounts get a free number, you should have that if you just created it)
    - If you click "Configure number" you may see a warning and 2 notes
        - Don't let them overwhelm you. They just make shit seem overcomplicated for no reason.
        - First note about "A2P 10DLC":
            - Just a fancy way of saying "business texting from regular numbers"
            - US carriers want to prevent spam
            - Twilio makes businesses register their SMS use-case
            - Like telling them "yeah we're just doing 2FA codes"
            - Trial accounts can skip this (only needed for production)
        - Second note about some CSV Report:
            - Just a way to check if your numbers are registered
            - Again, trial accounts don't need this
            - It's for big companies managing lots of numbers
        - Last warning about "Emergency Address":
            - This doesn't even apply to us
            - Because we're only using SMS, no calls.
4. Create a Twilio messaging service
    - Direct link: [Create Messaging Service](https://console.twilio.com/us1/service/sms/create?frameUrl=%2Fconsole%2Fsms%2Fservices%2Fcreate%3Fx-target-region%3Dus1)
    - Friendly name: your app name (eg: My App)
    - Select "Verify users" as the use case
    - Click "Add Senders" on step 2,
    - For "Sender Type" the default should already be "Phone Number". If not, select that.
    - Click "Continue"
    - You should see the phone number listed that you bought earlier. Select it
    - Click "Add Phone Numbers"
    - Now, go to "Properties" (direct link: [Messaging Properties](https://console.twilio.com/us1/service/sms/_/messaging-service-properties?frameUrl=%2Fconsole%2Fsms%2Fservices%2FMG3fd63140e331b046c661d315701decbc%2Fproperties%3Fx-target-region%3Dus1))
    - Here, you'll find "Messaging Service SID". We're going to need this now! (along with the other things we got earlier)
5. Connect Supabase with Twilio
    - Go to Supabase [Auth Providers](https://supabase.com/dashboard/project/_/auth/providers)
    - Expand "Phone" and enable it
    - SMS provider: Twilio
    - Twilio account SID: you got this from step 2
    - Twilio auth token: and this from step 2
    - Messaging Service SID: what we just got
    - Ignore the "Twilio Content SID" field because that's for WhatsApp
    - Turn OFF "enable phone confirmation" because:
        - it would force users to enter a phone number on sign up
        - it's different from 2FA (what we're doing)
        - so users will be able to sign up with email and password
        - then later, add their phone number as 2FA for extra security
    - Click "Save"
6. Update the auth config to enable SMS as a 2FA method:
```diff
{
    title: "SMS",
    description: "Receive a verification code via SMS",
-   enabled: false,
+   enabled: true,
    type: "sms" as TTwoFactorMethod,
}
```

What you need to know:
- for development (with a trial account) you can only send SMS messages to verified numbers
- "verified numbers" is the ones you manually verify in the Twilio console
- When you signed up for an account and verified a phone number, that counts as one.
- That means, when you try out the auth with SMS, use the phone number you verified to set up 2FA,
- When going in production, scroll down to the production checklist.

## Production checklist
1. Change logo throughout app
2. Set up Supabase for production. This will be more clear once I know more about it, but:
    - check out this: [X post](https://x.com/dshukertjr/status/1880601786647728638). It seems like that's how you handle dev/production nowadays
    - or create 2 Supabase projects: one for dev and one for production. But try the one above this first.
3. Set up Resend
4. Set up Upstash Redis for API rate limiting
5. If you set up SMS for two-factor authentication:
    - Upgrade from Twilio trial account (add payment info)
    - Register for A2P 10DLC (that fancy thing for business texting)
    - Wait for carrier approval
    - Be ready for:
        - Per-message costs (~$0.0079 per SMS)
        - Monthly fees
        - Registration fees
        - Different rates per country

## Get to know the project better

### Types: where they are and why the naming convention
You might notice in the types (`/types`) we define interfaces and types with a prefix of "T". This is intentional to avoid name conflicts with components vs types.

Examples:
`TUser`
`TAuthError`

### API routes VS server actions: Why we use API routes
Server actions are just HTTP post requests. They seem "locked down" but they aren't entirely.

When this project started, I actually went with server actions for most things because I thought they were locked down to this Next.js app only. And I get it, it's not as straightforward as a simple API call but with enough digging, you could call the server actions.

What does that mean for security? They would need to have the same security checks as API routes (authorization)

So at this point, server actions end up with more downsides:
- Can't use routes outside of Next.js app (for mobile app etc)
- The `/auth/callback` and `/auth/confirm` routes need to be API routes because they're used by external services (OAuth)
- At that point, we'd end up with inconsistency

Pretty simple: we can't ONLY use server actions because of the OAuth routes. We CAN use only API routes though, and they allow us to use them from anywhere outside the Next.js app in the future.

### How auth errors work
The /auth/error page is just for generic, "can't recover" errors.

Usually, the API route responds with an error so the frontend can show it to the user.

In some cases, there is no frontend to display errors, for API routes like:
- callback
- confirm
- post-auth (after successful login/signup)

That's why we have a generic auth error page. For most stuff, the API responds with error/success.

### Email templates
Most templates will actually be in your Supabase dashboard. The ones you can find in there are:
- Confirm sign up
- Invite user
- Magic Link
- Change Email Address
- Reset Password
- Reauthentication

All other email templates live in this project in `/emails/templates`. You'll find:
- Verify device (`/emails/templates/device-verification.tsx`)
- Log in alert (`/emails/templates/email-alert.tsx`)

Separating the email templates wasn't a design choice. Supabase didn't have these security features built-in, so we had to do it ourselves.

Now: coolest thing ever? It uses react-email (which makes it cool). Watch this:

try running this command in the terminal:
```bash
npx react-email dev
```

It should give you a localhost URL (eg: `http://localhost:3000`). Just copy that and paste it into the browser.

Next, expand "templates" in the sidebar and click any templates. You can preview them here! 🎉

### Auth config
To make things a little more manageable, there's a config file for the auth.

With this, you don't need to touch the core auth to make small tweaks (which could be risky if you don't know what you're doing). Of course, you will if there's no configuration for it. But there should be for most things that people would commonly change.

The config file is at `/config/auth.ts`.

### Separation of concerns
Most core auth lives in API routes.

It goes like this:
- API routes: doing actual things
- Pages: show things

For example, if the user logs in:
- ❌ We don't do this in a component:
```typescript
supabase.auth.signInWithEmailAndPassword();
```
- ✅ We call an API route to logout the user:
```typescript
fetch(`/api/auth/email/${type}`)
```

Reasons:
1. Security: we never trust the client for things that need good security
2. Separation of concerns: auth lives in the API routes, components/pages handle the UI
3. Consistency: all auth flows go through API routes
4. Rate limiting: we can apply rate limiting to auth endpoints
5. Error handling: centralized error handling for auth operations
6. Logging: easier to track auth events and debug issues
7. Future-proofing: if we need to add more auth features, we know exactly where they go
8. ...probably more reasons, but you get the point.

### Difference between forgot password, change password and reset password
Notice how we got 3, very similar API routes?
- `auth/forgot-password`
- `auth/change-password`
- `auth/reset-password`

The names look similar, but they serve entirely different purposes.

-  `auth/forgot-password`: Sends a password reset email

- `auth/change-password`: Used to change the password of authenticated users. It accepts a current and new password.

- `auth/reset-password`: Part of the forgot password flow: it takes a new password and a token, which it uses to update the password.

### API routes - returning success/error response VS redirecting
We're doing both. Why? Because it's not about consistency or standardizing one approach.

It's about doing what we need it to do:
- some API endpoints need to do their own thing (redirect to error page)
- other times, you need to respond with the error so the frontend can choose what happens

**Example of when API route needs to do its thing**
Let's imagine a user signs up with Google:
1. It hits our endpoint `/api/auth/google/signin`
1. Then some OAuth stuff from Google
2. Next goes to our endpoint `/api/auth/callback`
3. And finally `/api/auth/post-auth`

There's no UI in these sequences. It's all magic server-side.

This is where we need to let the server decide what to do.

**Example of when UI needs to handle success/error**
Now let's imagine the user signs up with Email/Password:
1. Calls our API endpoint `/api/auth/email/signup`
2. If there's an error, there should be a clear error on the signup form (in the UI)
3. Redirecting to a general auth error page would be a way worse UX

Standardizing a single approach here adds zero benefits and introduces a lot of limits.

## Pro tips + note for Supabase

**Pro tip!** If you find yourself cloning this project a lot but changing same things, fork the repo, tweak what you need and clone your repo instead. That way, you can customize everything you want once and re-use whenever.

If anyone at Supabase is reading, a "fork" feature (like GitHub) would push this project even further into it's direction of making complete authentication more accessible. When a Supabase project is forked, it'd be like duplicating that project to another user.

## Who is behind this?
I'm Maze, a developer whose X bio still reads "authentication is my only enemy". That bio exists for a reason - nobody wants to build complete auth for every project, even when using great tools like Supabase. There's still a lot of code to write, edge cases to handle, and features to implement.

So I thought: "What if there was a starter pack that could just give me complete auth, problem solved?" 

That's exactly what I built. If you hit any issues, open a GitHub issue. Alternatively, hit me up on [X (Twitter)](https://x.com/mazewinther1).<|MERGE_RESOLUTION|>--- conflicted
+++ resolved
@@ -488,16 +488,13 @@
 
 ## Recommended for production
 The features/things listed below are completely optional for development.
+The features/things listed below are completely optional for development.
 
 If you want, you can do them right away. That's up to you.
 
 But I highly recommend you do it when you go in production.
 
-<<<<<<< HEAD
 ### Change Email OPT Expiration
-=======
-## Change Email OPT Expiration
->>>>>>> 5f4720f3
 By default, Supabase likes to put it at 24 hours.
 
 That makes zero sense because then they tell you to lower it to 1 hour (or below).
