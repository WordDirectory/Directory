# Mazeway Auth

## Introduction

Authentication should live in your project, not a node_modules folder.

Think Clerk, but you own the code.

This is a complete, production-ready auth starter for anyone, including enterprise.

Check out [mazeway.dev](https://mazeway.dev/) if you want!

### The philosophy

People like [Shadcn UI](ui.shadcn.com) because:
- The components are in YOUR project
- You own all the code
- Can do whatever you want with them
- They don't belong in a node_modules folder

Comparing Shadcn UI to bootstrap is like comparing Mazeway to Clerk:

**Clerk**:
- Locked in
- Gets expensive quick
- Can't self host
- Limited customization
- Closed-source
- Still lacks some auth (that you can't add)

---

**Mazeway**:
- Affordable thanks to Supabase
- Can be self-hosted
- Unlimited customization
- Open-source
- Actual complete auth
- Plus:
  - Community-driven
  - More secure
  - Auth config to change common things
  - Later: extensions by the community
  - Acts as a foundation, not a final product. Start here, build on it.

Thanks for letting me roast my competitors. Seriously though, Clerk isn't bad at all, it just serves a different purpose than Mazeway.
- Clerk: for people who want a quick service (Bootstrap people)
- Mazeway: for people who want to own their code and pay less (Shadcn people)

### Tech stack

The project uses modern tech (note that not all are required to setup at all):
- Next.js 15
- Tailwind CSS
- Shadcn UI
- Supabase
- Resend
- Upstash Redis
- Trigger.dev

I see a lot of new apps having only 5% of authentication. Including:
- Missing login page
- No "forgot password" option
- Missing crucial security (2FA, device sessions, email alerts, and more)
- Weird UI glitches with auth
- DDoS attacks for not having proper security and API rate limiting
- HUGE bills, for lack of security again
- This list is usually longer but you get the point

These are the kind of things that should be implemented by default.

That's what this project gives you: a foundation that you can build on.

But just know:
- This project doesn't guarantee 100% security
- Nothing is bulletproof
- Though it does give you a very good foundation

### What's included

- Sign-in options:
  - `Email/password`
  - `Google`
  - `GitHub` (new)
  - More soon! (planned SSO, passwordless, etc)
- Complete authentication flow:
  - Login/signup pages
  - Password reset
  - Device sessions tracking
  - Two-factor authentication (2FA):
    - Authenticator App
    - SMS
    - Backup codes
- Settings
  - Basic profile management
  - Change password
  - Device session management
    - View active sessions
    - Revoke device access
    - Email alerts for new logins
  - Account activity tracking
    - View activity history (logins, disable 2FA, etc)
    - Get alerts for sensitive activity (unknown device login, etc)
  - Enable and disable 2FA (including individual methods)
  - Account connections
     - Allows users to link/unlink social methods
     - View connected methods (obv)
     - Cases like changing email with OAuth-only handled
- Verification:
  - 2FA methods (Authenticator, SMS)
  - Backup codes (for 2FA-accounts)
    - Cryptographically secure
    - Supports multiple formats (words, alphanumeric, numeric)
  - Password verification (no-2FA accounts with password)
  - Email verification (no-2FA accounts)
- API rate limiting with Upstash Redis
- User data exports (GDPR Compliance)
- Bonus: a nice auth config in the project for devs to easily customize things (opens up more things than on this list)

This is only the beginning.

## Getting started

Before we get started, understand:
- Do not at ANY point during this setup think about production
- We will do it LATER. Some examples:
    - "Should I use a professional email here..."
    - "I also need to buy a custom domain"
    - "What about production API keys?"
- Don't think about these things at all.
- For your own sake, don't just copy things
- Actually try to reason about what we're doing

### 1. Install dependencies

In the terminal, run this:
```bash
npm install
```

### 2. Reset project

This is to clean up any setup for the demo so you can start fresh.

Reset it:
```bash
npm run reset-project
```

### 2. Set up Supabase

1. Create a Supabase project
   - Go to [Supabase](https://supabase.com/dashboard/projects)
   - If you don't have an account, create one
   - Click "New project"
   - Name it "my-app-dev" (your actual app name), choose location and generate a database password
2. Get API keys
   - Once the project is fully created, go to [API Settings](https://supabase.com/dashboard/project/_/settings/api)
   - Get your "Project URL", "anon" key and "service_role" key

   > Note that Supabase is changing "anon" and "service_role" to "publishable" and "secret". This may have changed when you're reading this.

3. Update environment variables
   - Open the `.env.example` file
   - Copy the contents to a new file called `.env.local`
   - Replace the values with your own:
     - `NEXT_PUBLIC_SUPABASE_URL`: your project URL from step 2
     - `NEXT_PUBLIC_SUPABASE_ANON_KEY`: your anon/publishable key from step 2
     - `SUPABASE_SERVICE_ROLE_KEY`: your service role/secret key from step 2

   > Note: The ANON key is designed to be public! See [Reddit discussion](https://www.reddit.com/r/Supabase/comments/1fcndq7/is_it_safe_to_expose_my_supabase_url_and/) and [Supabase docs](https://supabase.com/docs/guides/api/api-keys)

4. Create Supabase tables
   - Head over to the [Supabase SQL Editor](https://supabase.com/dashboard/project/_/sql/new)
   - Run these [code snippets](docs/supabase-snippets.md)
   - It'll set up necessary functions and tables
   - Pro tip: look at what you're actually copying/pasting so you know what you're working with

5. Change email templates
   - Go to [Supabase Email Templates](https://supabase.com/dashboard/project/_/auth/templates)
   - Copy and paste these [email templates](docs/supabase-email-templates.md)

6. Add redirect URLs in Supabase
   - Go [here](https://supabase.com/dashboard/project/_/auth/url-configuration)
   - Add these redirect URLs
      - `http://localhost:3000/api/auth/callback`
      - `http://localhost:3000/api/auth/confirm`
  - Ensures Supabase can actually redirect to these routes

7. Syncing user email

   "Syncing user email? What? Why?"
   
   Alright, let me break it down:
   - We created some Supabase tables earlier. Remember?
   - One of those were a "users" table.
   - This table includes an "email" column
   - Supabase also stores an email in the auth user
   - We need to make sure these are in sync
   
   The solution? Stupid simple. Let's set it up:
   - Go to [Supabase SQL Editor](https://supabase.com/dashboard/project/_/sql/new)
   - Run this code:
   ```sql
   CREATE OR REPLACE FUNCTION public.update_user_email()
   RETURNS TRIGGER AS $$
   BEGIN
     -- Only update if email has changed
     IF NEW.email <> OLD.email THEN
       UPDATE public.users
       SET email = NEW.email
       WHERE id = NEW.id;
     END IF;
     RETURN NEW;
   END;
   $$ LANGUAGE plpgsql SECURITY DEFINER;
   
   -- Trigger to call the function on UPDATE in auth.users
   CREATE OR REPLACE TRIGGER on_auth_user_updated
   AFTER UPDATE ON auth.users
   FOR EACH ROW
   EXECUTE FUNCTION public.update_user_email();
   ```
   This will:
      - Create a function that updates the email column to whatever is in auth
      - Make a trigger on the users table to call this function when a row changes

   Done!

### 3. Set up Resend (optional)

Supabase (as of now) gives you 2 free emails per hour but it's unreliable. Sometimes, unclear errors will pop up because of their SMTP and you might end up spending hours debugging it.

You can totally skip setting up Resend but be mindful that if auth doesn't work, setting up Resend will probably fix it.

Aside from that, the project uses Resend for:
- Email alerts
- Device verification
- Email verification

If you don't set up Resend:
- Users won't get email alerts at all
- Device verification will be disabled entirely
- Email verification won't be enabled
- All devices will be "trusted" by default
- None of this really matters for development

With that out the way, here's how to do it:

**Luckily...**
Resend makes it really straightforward to integrate with Supabase.

You won't even need to touch the Supabase dashboard to do it.

1. Get a domain if you don't already have one
   - You can buy a domain at [Namecheap](https://namecheap.com) (not a sponsor)
2. Create a Resend account and add your domain
   - Go to the [Resend website](https://resend.com)
   - Create an account or login
   - Go to [Resend Domains](https://resend.com/domains)
   - If you don't know how to add a domain, there's a little button that says "How to add records". It's super clear what to do, so just follow that.

3. Create an API key
   - Once you have a domain, go to [Resend API Keys](https://resend.com/api-keys)
   - Click "Create API key"
   - Enter a name for the API key (like your app name), then change "permission" to "Sending access" and click the "Domain" field to change it to the one you just added
4. Integrate with Supabase
   - Go to [Resend Integrations](https://resend.com/settings/integrations)
   - You should see Supabase listed. Click "Connect to Supabase"
   - Resend will request access to your Supabase organization. Click "Authorize Resend"
   - Select your Supabase project
   - Select the domain you just added
   - Configure custom SMTP (this sounds super complicated but it's not. It's already configured. Just change the `Sender name` and click `Configure SMTP integration`)
   - Update your `.env.local` file to add these (this is because aside from Supabase, the project uses Resend too. Supabase won't use this, but the project will for custom things that Supabase doesn't offer out of the box, like email alerts):
   ```diff
   - RESEND_API_KEY=your-resend-api-key
   - RESEND_FROM_EMAIL="Auth <auth@yourdomain.com>"
   + RESEND_API_KEY=your-resend-api-key
   + RESEND_FROM_EMAIL="Your_name <example@yourdomain.com>"
   ```

### Congrats! 🎉

You just set up everything you need for the auth to work. You can go ahead and run `npm run dev` in the terminal, and head over to `http://localhost:3000` in the browser to test it out.

> [!NOTE]
> When running the dev server, you may see a warning in your console about `supabase.auth.getSession()` being potentially insecure. This is a [known issue](https://github.com/supabase/auth-js/issues/873) with the Supabase auth library and can be safely ignored. The warning is a false positive - this project follows all security best practices and uses the recommended `@supabase/ssr` package correctly.

## Auth configuration

The project has an auth config at `src/config/auth.ts`. This allows you to change common settings without diving into the auth code.

You're not limited to these customization options (you own the auth) but it's just a quick way to configure common things.

### Quick reference

- **Social Providers**
    - Google
    - GitHub
- **Verification Methods**
  - Email
  - Password
  - Two-Factor
    - Authenticator
    - SMS
    - Backup Codes
- **Backup Codes**
  - Format
  - Count
  - Word count
  - Alphanumeric length
- **Device Sessions**
  - Max age
- **Security**
  - Sensitive action grace period
  - Require Fresh Verification
    - Revoke devices
    - Delete account
- **Device Verification**
  - Code expiration time
  - Code length
- **Email Alerts**
  - Login (enabled, alert mode, confidence threshold)
  - Password (enabled, alert on change, alert on reset)
  - Email (enabled, alert on initiate, alert on complete)
  - Two-Factor (enabled, alert on enable, alert on disable)
  - Device Sessions (enabled, alert on revoke)
  - Account Deletion (enabled, alert on initiate)
- **Data exports**
  - Enabled (true or false)
- **Email Verification**
  - Code expiration time
  - Code length
- **Password Reset**
  - Require relogin after reset
- **API Rate Limiting**
  - Enabled
- **Password Requirements**
  - Minimum length
  - Maximum length
  - Require lowercase
  - Require uppercase
  - Require numbers
  - Require symbols

### Social providers

All the social providers are **disabled by default** in the auth config.

This allows you to enable just what you actually need. The instructions below show you how to set up each provider.

PLEASE UNDERSTAND:
- This section only covers development
- You're gonna be setting up Google OAuth for development first
- When you're ready for production, the "Go in production" section got you covered

#### Enable Manual Linking

Before setting up any providers, you need to enable manual linking in Supabase.

What even is this? Quick explanation:
- Supabase offers two ways for linking:
   - Automatic linking
   - Manual linking
- What's the difference?
   - Manual linking
      - Users must connect social providers in settings.
      - If a user tries to sign in with Google
      - But the account isn't connected to that provider
      - It won't automatically log in
    - Automatic linking
       - Users cannot connect/disconnect providers in settings
       - If a user accidentally connects GitHub...
       - They can't disconnect it again
       - If user signs in with a provider, it automatically gets connected
- This auth starter uses manual linking because:
   - Allows users to connect/disconnect providers from settings
   - It's more secure (requires explicit user action)
   - Matches how serious apps do it (thus making your app appear more serious)
   - Prevents accidental account linking (happens)
   - I got roasted on Twitter at 1 AM and fixed it ([Source](https://x.com/mazewaydotdev/status/1904317131971276993))
- "But automatic linking is more convenient"
   - Yeah and more confusing?
   - What do you want? Good or bad UX?
   - Automatic linking creates a worse UX

If you're too lazy to read that, in short:
- Automatic linking is a terrible UX
- Your app looks more serious with manual linking

Here's how:
1. Go to [Supabase Auth Providers](https://supabase.com/dashboard/project/_/auth/providers)
2. Look for "Allow manual linking"
3. Enable it

That's it!

#### Google

1. Configure Google Auth
    - Go to [Google Cloud Console](https://console.cloud.google.com/)
    - Create a new project in the top left corner
    - Go to APIs and services -> OAuth consent screen ([direct link](https://console.cloud.google.com/auth/overview))
    - Click "Get started" and enter an app name in the "App name" field (eg: auth-starter)
    - Choose your email for "User support email"
    - For the Audience, select External
    - Enter an email for "Contact Information"
2. Update Auth Branding
    - In the left sidebar, go to "Branding" ([link](https://console.cloud.google.com/auth/branding))
    - Scroll down to "Authorized domains" and click the "ADD DOMAIN" button. Enter your Supabase project URL here. We got this in the early steps. It should look like `<PROJECT_ID>.supabase.co`.

    > Note: The URL shouldn't include the `https://` part
3. Create OAuth client (previously OAuth credentials)
    - Go to: [Google OAuth Clients](https://console.cloud.google.com/auth/clients)
    - Click "create client"
    - For "Application type", choose "Web application".
    - Under "Authorized JavaScript origins", add your site URL which is `http://localhost:3000`

    - Under "Authorized redirect URLs", enter the "callback URL" from the Supabase dashboard. To get it, follow these steps:
        1. Go to [Supabase Auth Providers](https://supabase.com/dashboard/project/_/auth/providers)
        2. Scroll down until you see "Google" and expand it
        3. You'll find a field labeled "Callback URL (for OAuth)".
        
    - In the Google console, click "create" and you will be shown your "Client ID" and "Client secret"
    - Copy those, go back to Supabase and paste those. Then click "Save"

4. Enable Google in the auth config
    - Open up `src/config/auth.ts`
    - Enable the Google provider:
    ```diff
    socialProviders: {
      google: {
    -   enabled: false,
    +   enabled: true,
      },
    }
    ```

#### GitHub

1. Get your callback URL from Supabase
    - The next step requires a callback URL
    - Go to [Supabase Auth Providers](https://supabase.com/dashboard/project/_/auth/providers)
    - Expand "GitHub"
    - Copy the "Callback URL"
2. Register a new OAuth app on GitHub
    - Go to [GitHub OAuth Apps](https://github.com/settings/developers)
    - Click "New OAuth app"
    - For "Application name" enter your app's name
    - Enter `localhost:3000/` for the homepage URL (don't worry about production, it's covered in the "Go in production" section)
    - Paste the "Callback URL" into the "Authorization callback URL" field
    - Click "Register application"
3. Get your credentials and add them 
    - Click "Generate a new secret"
    - Copy both your "Client ID" and the secret you just generated
    - Go back to the [Supabase GitHub provider](https://supabase.com/dashboard/project/_/auth/providers?provider=GitHub)
    - Add your Client ID and secret here

### Verification Methods

The following methods are available:
- Email verification
- Password verification
- Authenticator (2FA)
- SMS (2FA)
- Backup codes (2FA)

#### Setting up SMS two-factor auth

I really don't see why you'd do this because:
- Costs money (per SMS, monthly fees, registration fees)
- Compliance headaches (A2P 10DLC registration, carrier approvals)
- Different rates per country (good luck with that pricing)
- Phone numbers change
- Authenticator apps are:
  - Free
  - Work offline
  - More secure
  - No compliance bullshit
  - No carrier drama

Good news:
- This starter does support SMS
- You don't need to dig into the code to implement it

But, consider if you really need this. The only benefits SMS has:
- Users know it
- Nobody knows what an authenticator app is

Though I'd argue both points:
- If apps keep using SMS, users will NEVER adapt to anything more secure
- They don't know SMS isn't secure (it isn't)
- The more apps that start to ditch SMS (and introduce more secure methods) the faster users will adapt
- Just like users adapted to making passwords more complicated (uppercase, special characters)

If you really want to flex that your auth system can do everything:

1. Create a Twilio account
   - Go to [Twilio's website](https://www.twilio.com/try-twilio)
   - Sign up for a free account
   - Verify your email and phone number
2. Get account credentials
   - After verification, you'll be taken to your console
   - If you didn't, here's a link: [Twilio Console](https://console.twilio.com/)
   - Scroll down to "Account Info"
   - You'll see:
   ```
   Account SID: AC********************************
   Auth Token: ********************************
   ```
   - We'll need to add these to Supabase in a bit. You can (temporarily) store them somewhere like a note. Just be sure to delete it when we're done.
3. Get a phone number
   - In Twilio Console, go to "Phone Numbers" > "Manage" > "Buy a number" (it's free)
   - Or direct link: [Buy a Number](https://console.twilio.com/us1/develop/phone-numbers/manage/search)
   - Click "Buy" on a number (trial accounts get a free number, you should have that if you just created it)
   - If you click "Configure number" you may see a warning and 2 notes
     - Don't let them overwhelm you. They just make shit seem overcomplicated for no reason.
     - First note about "A2P 10DLC":
       - Just a fancy way of saying "business texting from regular numbers"
       - US carriers want to prevent spam
       - Twilio makes businesses register their SMS use-case
       - Like telling them "yeah we're just doing 2FA codes"
       - Trial accounts can skip this (only needed for production)
     - Second note about some CSV Report:
       - Just a way to check if your numbers are registered
       - Again, trial accounts don't need this
       - It's for big companies managing lots of numbers
     - Last warning about "Emergency Address":
       - This doesn't even apply to us
       - Because we're only using SMS, no calls.
4. Create a Twilio messaging service
   - Direct link: [Create Messaging Service](https://console.twilio.com/us1/service/sms/create?frameUrl=%2Fconsole%2Fsms%2Fservices%2Fcreate%3Fx-target-region%3Dus1)
   - Friendly name: your app name (eg: My App)
   - Select "Verify users" as the use case
   - Click "Add Senders" on step 2,
   - For "Sender Type" the default should already be "Phone Number". If not, select that.
   - Click "Continue"
   - You should see the phone number listed that you bought earlier. Select it
   - Click "Add Phone Numbers"
   - Now, go to "Properties" (direct link: [Messaging Properties](https://console.twilio.com/us1/service/sms/_/messaging-service-properties?frameUrl=%2Fconsole%2Fsms%2Fservices%2FMG3fd63140e331b046c661d315701decbc%2Fproperties%3Fx-target-region%3Dus1))
   - Here, you'll find "Messaging Service SID". We're going to need this now! (along with the other things we got earlier)
5. Connect Supabase with Twilio
   - Go to [Supabase Auth Providers](https://supabase.com/dashboard/project/_/auth/providers)
   - Expand "Phone" and enable it
   - SMS provider: Twilio
   - Twilio account SID: you got this from step 2
   - Twilio auth token: and this from step 2
   - Messaging Service SID: what we just got
   - Ignore the "Twilio Content SID" field because that's for WhatsApp
   - Turn OFF "enable phone confirmation" because:
     - it would force users to enter a phone number on sign up
     - it's different from 2FA (what we're doing)
     - so users will be able to sign up with email and password
     - then later, add their phone number as 2FA for extra security
   - Click "Save"
6. Update the auth config to enable SMS as a 2FA method:

```diff
{
    title: "SMS",
    description: "Receive a verification code via SMS",
    type: "sms" as TTwoFactorMethod,
-   enabled: false,
+   enabled: true,
}
```

What you need to know:
- For development (with a trial account) you can only send SMS messages to verified numbers
- "Verified numbers" is the ones you manually verify in the Twilio console
- When you signed up for an account and verified a phone number, that counts as one.
- That means, when you try out the auth with SMS, use the phone number you verified with Twilio in the app
- When going in production, there's a production checklist that got you covered.

### Requiring re-login after password reset

This is **disabled by default** in the auth config. If you want to enable it, here's what you should do:

1. Generate a recovery key
   - Install OpenSSL if you don't already have it
   - Then run this in the terminal:
   ```bash
   openssl rand -hex 32
   ```
2. Update environment variables
   - Copy the generated recovery key
   - Add it to your environment variables (`.env.local`):
   ```diff
   - # RECOVERY_TOKEN_SECRET=your-recovery-token-secret
   + RECOVERY_TOKEN_SECRET=your-recovery-token-secret
   ```

### Setting up user data exports

Quick thing:
- If you're gonna have EU users, you'll need to do this (according to GDPR Compliance)
- Only when you actually go in production though

Reminder:
- This is only gonna cover development
- Don't worry about production yet
- If you're really that curious, go to the "Go in production" section

We're gonna use Trigger.dev because:
- Built for what we're trying to do
- Can run tasks for a long time and queue them
- Free tier is really generous
- Literally best DX you'll feel

Super easy to do:

1. Create storage buckets
    - Go to [Supabase Storage](https://supabase.com/dashboard/project/_/storage/buckets) 
    - Create a bucket named "exports"
    - Click "Save"
    
    > This is the bucket where user export files are stored
    >
    > The bucket should **not** be public!
    >
    > By making it private, only the service role key will have access
    >
    > Which is what we want.

2. Create data export requests table

   - Go to the [Supabase SQL Editor](https://supabase.com/dashboard/project/_/sql/new)
   - Run this:
   ```sql
   -- Create data_export_requests table
   CREATE TABLE data_export_requests (
     id uuid PRIMARY KEY DEFAULT gen_random_uuid(),
     user_id uuid REFERENCES users(id) ON DELETE CASCADE,
     status text NOT NULL CHECK (status IN ('pending', 'processing', 'completed', 'failed')),
     token_hash text NOT NULL,
     salt text NOT NULL,
     token_used boolean DEFAULT false,
     error text,
     created_at timestamp with time zone DEFAULT now(),
     completed_at timestamp with time zone,
     updated_at timestamp with time zone DEFAULT now()
   );
   
   -- Enable RLS
   ALTER TABLE data_export_requests ENABLE ROW LEVEL SECURITY;
   
   -- No RLS policies - all access through service role
   
   -- Create trigger for updated_at
   CREATE TRIGGER update_data_export_requests_updated_at
   BEFORE UPDATE ON data_export_requests
   FOR EACH ROW
   EXECUTE FUNCTION update_updated_at_column();
   
   -- Create index for faster user lookups
   CREATE INDEX idx_data_export_requests_user_id 
   ON data_export_requests(user_id);
   
   -- Create index for finding pending requests to process
   CREATE INDEX idx_data_export_requests_status 
   ON data_export_requests(status) 
   WHERE status = 'pending';
   ```

   > This table is just used for tracking exports for accounts. It's not a queue

3. Create a Trigger.dev project
   - Sign up for [Trigger.dev](https://trigger.dev)
   - Complete the onboarding
   - Create an organization
   - Choose the free plan
   - Create a project

4. Init Trigger.dev in the project
   - Run this in the terminal:
   ```bash
   npx trigger.dev@latest init
   ```
   - Authenticate if needed
   - Select your project
   - Trigger.dev directory: default
   - Choose an example to create: None

5. Add the dev API key to your `.env.local`:
   - Go to "API Keys" in the Trigger.dev dashboard
   - They already created keys for you! Just grab the `Dev` one
   ```diff
   - # TRIGGER_API_KEY=your-trigger-api-key
   + TRIGGER_API_KEY=your-trigger-api-key
   ```

6. Enable data exports in the auth config (`src/config/auth.ts`):
   ```diff
   dataExport: {
   - enabled: false,
   + enabled: true,
   }
   ```

7. That's it! You've successfully set up user data exports.

**Testing it out:**

1. Make sure you've:
   - Added the Trigger.dev API key to your environment variables
   - Enabled data exports in the auth config
2. Then run these commands in the terminal:

   Start the Next.js server
   ```bash
   npm run dev
   ```

   Start the Trigger.dev server (need this during development)
   ```bash
   npx trigger.dev@latest dev
   ```
3. Go to `localhost:3000` account -> data
4. Watch the magic happen in the [Trigger.dev dashboard](https://cloud.trigger.dev)

**What about production?**
I wasn't gonna write this section here at first.

Didn't want you to worry about production yet.

But they're kind of confusing with it so I'll make it extremely clear right away:
- When you create a project, you get two API keys
- One for dev, one for production
- During development, you will have to run `npx trigger.dev@latest dev`
- In production, you don't because the prod key just works

Now, don't worry about production anymore. Just wanted to clear that uo.

**What users will see:**
- "Download data" button in Account -> Data
- Progress of current and recent exports
- Account security events about requesting an export
- Request email like "You requested an export" (without a download link)
- Download link through their email when processing is done

**How it works**
Here's how the data export process actually works:

1. **User requests data export**
   - User clicks "Export my data" in the UI
   - Frontend calls `POST /api/data-exports`

2. **Request processing**
   - We create a record in the `data_export_requests` table with status "pending"
   - This table isn't a queue - it's just for tracking requests and showing status in the UI
   - We generate a secure one-time token, hash it, and store the hash in the database
   - We send a confirmation email to the user without download link (security email)
   - We create a task in Trigger.dev (implementation: `src/trigger/export-user-data.ts`)

3. **Why use Trigger.dev?**
   - We could just have a simple Next.js route to get data and send right?
   - Well, API routes have execution limits (typically 10-30 seconds)
   - Data exports can be large and time-consuming
   - Trigger.dev handles the queue, retries, and long-running operations
   - Tasks run asynchronously, so users don't have to wait

4. **Background processing**
   - When the task runs, it:
     - Fetches the user's data (profile, events, basically any data the user owns)
     - Formats everything into a JSON file
     - Uploads the file to Supabase Storage in the `exports` bucket
     - Updates the request status to "completed"
     - Creates a download link with the one-time token we generated earlier
     - Sends an email with the download link

5. **Security measures**
   - The exports bucket has RLS but no policies - which makes it completely private. Only the service role can access it
   - Files are stored in user-specific folders (`exports/{userId}/{exportId}.json`)
   - Download links contain a one-time token that expires
   - Tokens are hashed in the database (never stored in plain text)
   - Files are automatically deleted after download

6. **Download process**
   - User clicks the link in their email
   - Link goes to `GET /api/data-exports/[id]/download?token=xxx`
   - API verifies the token against the stored hash
   - If valid, the file is streamed to the user
   - After download, the file is deleted from storage

That's it. Secure, works well, and keeps the EU regulators off your back.

**Adding your app's data:**
This starter includes GDPR-compliant data exports for auth data, but you'll need to extend it with your app's data.

Here's a simple example. Let's say you have a notes app where users can create and save notes:

```typescript
// In src/trigger/export-user-data.ts

// Get user's notes
// NOTE: Always use adminClient in this file!
// This is because it doesn't create cookies
// Which Trigger.dev doesn't like
const { data: notes } = await adminClient
  .from("notes")
  .select("*")
  .eq("user_id", userId);

// Add them to the export data
const exportData = {
  // Keep the existing auth data
  user: userData,
  events: events || [],
  devices: devices || [],
  
  // Add the user's notes
  notes: notes || [],
  
  exported_at: new Date().toISOString(),
};
```

**What data should you include?**
Simple rule: If users created it or it's part of their personal activity, include it.

✅ Include:
- Content they created (posts, comments, etc)
- Files they uploaded
- Their profile info
- Their activity (liked posts, saved items, playlists)
- Purchase history
- Preferences and settings they chose

❌ Skip:
- Internal flags
- App settings (like 2FA status)
- Other users' data
- System-generated recommendations

That's it! Just add whatever data your users create or interact with to the export. Keep it simple.

**"But what about scale?"**
Short answer: free tier is more than enough for this

Long answer:

Let's do some math:
- Average user exports once a year (being generous)
- Maybe 5% of users ever click that button
- Free tier: 10 concurrent jobs

For this to be a "problem":
```typescript
dailyRequests = 2,880 // 120 per hour × 24 hours
usersWhoExport = dailyRequests × (365 / 5%) // yearly users needed
// = 21,024,000 users 
```

You would need 21 MILLION users to max out the free tier! And even then:
- Users expect to wait (Instagram takes 24-48h)
- They get an email when it's ready
- The queue can be infinite
- Nobody's sitting refreshing "export my data"
- Most users export once and never again
- Each export takes seconds often (not the 5 mins we calculated with)

Reality check:
- You probably don't have 21M users
- If you do, you can afford the paid tier
- You're still faster than Meta
- Nobody has ever complained about waiting for their GDPR export

TL;DR: The free tier is fine until you're literally Instagram-scale. And by then you can probably afford the paid tier

### Password requirements

- `minLength`: Minimum characters a password can be
  > [!NOTE]
  > If you change this value, you must also change it in your Supabase dashboard.
  >
  > You can do that [here](https://supabase.com/dashboard/project/_/auth/providers?provider=Email)

All the other password requirements are self-explanatory.

**Warning ⚠️**

- Never change the "password requirements" directly in the Supabase dashboard!
- Our app already implements this securely through API routes by validating the password requirements in our auth config.
- If you change it in the Supabase dashboard, it'll be inconsistent with the app.

## Get to know the project better

### Data Fetching Strategy: SWR + API Utility

> [!WARNING]
> Never use `supabase.auth.getUser()` directly. Instead:
> - In client components: use the `useUser()` hook
> - In server contexts (API routes, server components, middleware, etc): use `getUser()` from `@/utils/auth`
>
> This ensures you always get the complete user data (both auth and profile) in a consistent format.
>
> Special cases:
> - During post-auth flow where profile doesn't exist yet: use `getUser({ requireProfile: false })`

You might notice we use two different approaches for handling data and API calls. This isn't an accident - each serves a specific purpose:

1. **Getting User Data**:
   - Client Components: Use the `useUser()` hook
     ```typescript
     const { user, isLoading } = useUser();
     ```
     - Automatically keeps user data in sync
     - Handles caching and revalidation
     - Returns complete user data (`TUserWithAuth` type)
   
   - Server Contexts: Use the `getUser()` utility
     ```typescript
     const { user, error } = await getUser(supabase);
     ```
     - Use in API routes, server components, utilities
     - Returns complete user data consistently
     - Combines auth data with profile data

2. **SWR Hooks** (`/hooks/use-auth.ts`):
   - Think of these as "data subscribers"
   - Perfect for data that changes and needs to stay fresh (like user data)
   - Automatically revalidates when you:
     - Switch back to the tab
     - Reconnect to the internet
     - Make changes that affect the data
   - Example: `useUser()` hook keeps the user's data in sync across the app
   - Only handles reading and subscribing to data, not mutations

3. **API Utility** (`/utils/api.ts`):
   - Think of this as your "action caller"
   - Handles one-off actions like login, signup, or enabling 2FA
   - Provides consistent error handling (no more try-catch everywhere)
   - Gives you proper TypeScript types for requests/responses
   - Example: `api.auth.login()` for handling authentication
   - Only handles mutations and actions, not data subscriptions

Example:

```typescript
// In a component...

// 1. Call API to log in
const result = await api.auth.logout();
```

**Checking if the user has backup codes**

> [!WARNING]
> Never trust the column "has_backup_codes" on the server as it can be manipulated.
>
> It's safe to use on the client for UI purposes since it's non-critical

Here's how to check if the user has backup codes:

   - In client components: use the `useUser()` hook
   - In server contexts (API routes, server components, middleware, etc): use `getUser()` from `@/utils/auth`

   This ensures you always get the complete user data (both auth and profile) in a consistent format.

- On the client
   ```typescript
   import { getUserVerificationMethods } from "@/utils/auth"
   import { createClient } from "@/utils/supabase"

   const supabase = createClient();
   
   // This checks if the "has_backup_codes" column on the users table
   const { methods } = await getUserVerificationMethods({ supabase });
   ```

- On the server
   ```typescript
   import { getUserVerificationMethods } from "@/utils/auth"
   
   const supabase = createClient();
   const supabaseAdmin = createClient({ useServiceRole: true });

   // This uses the service role key to check the "backup_codes" table
   // It's reliable because the backup_codes table doesn't allow reading data at all
   // Only the service role key can read the data because it bypasses RLS entirely
   const { methods } = await getUserVerificationMethods({ supabase, supabaseAdmin });
   ```

### Types: where they are and why the naming convention

We define types here `src/types`. We have:
- `src/types/api.ts` (API requests and responses)
- `src/types/auth.ts` (anything auth related)

You might also notice we prefix types as "T". This is intentional to avoid name conflicts with components and types.

By "types", I mean interfaces and types.

Examples:
`TUser`
`TAuthError`

### API routes VS server actions: why we use API routes

API routes seemed like a better option because:
- Can't use server actions outside of Next.js app (for mobile app etc)
- Some API routes (like `/api/auth/callback`, `/api/auth/confirm` and `/api/auth/post-auth`) can't be server actions because they're used by external services
- At that point, why sometimes use routes and other times server actions?

API routes are also a pretty common standard for auth-related things.

### How auth errors work

The `/auth/error` page is just for generic, "can't recover" errors.

Usually, the API route responds with an error so the frontend can show it to the user.

In some cases, there is no frontend to display errors, for API routes like:
- `callback`
- `confirm`
- `post-auth` (for successful login/signup)

That's why we have a generic auth error page. For most stuff, the API responds with error/success.

### Email templates

Most templates will actually be in your Supabase dashboard. The ones you can find in there are:
- Confirm sign up
- Invite user
- Magic Link
- Change Email Address
- Reset Password
- Reauthentication

All other email templates live in this project in `/emails/templates`. You'll find:
- Verify device (`/emails/templates/device-verification.tsx`)
- Email alert (`/emails/templates/email-alert.tsx`)
- Verify email (`/emails/templates/email-verification.tsx`)

Separating the email templates wasn't a design choice. It sucks a little because you have email templates in 2 different places. But how often do you change these? Probably never. Not a huge concern. Just wanted to make you aware of that.

Now: coolest thing ever? The email templates in the project uses react-email (which is cool). Watch this:

try running this command in the terminal:

```bash
npx react-email dev
```

It should give you a localhost URL (eg: `http://localhost:3000`). Just copy that and paste it into the browser.

Next, expand "templates" in the sidebar and click any templates. You can preview them here! 🎉

For the email templates in your Supabase dashboard, you can preview them directly there.

### Auth in API routes, components for rendering

For example:

- ❌ We don't do this in a component:
```typescript
supabase.auth.signInWithEmailAndPassword();
```

- ✅ We call an API route to logout the user:
```typescript
import { api } from "@/utils/api";

api.auth.logout(); // this will do a fetch call to our login route
```

Reasons:
1. Security: API routes can implement additional security checks
2. Separation of concerns: auth lives in the API routes, components/pages handle the UI
3. Consistency: all auth flows go through API routes
4. Rate limiting: we can apply rate limiting to auth endpoints
5. Error handling: centralized error handling for auth operations
6. Logging: easier to track auth events and debug issues
7. Future-proofing: if we need to add more auth features, we know exactly where they go

### Difference between forgot password, change password and reset password

Notice how we got 3, very similar API routes?
- `/api/auth/forgot-password`
- `/api/auth/change-password`
- `/api/auth/reset-password`

The names look similar, but they serve entirely different purposes.
- `/api/auth/forgot-password`: Sends a password reset email
- `/api/auth/change-password`: Used to change the password of authenticated users. It accepts a current and new password.
- `/api/auth/reset-password`: Part of the forgot password flow: it takes a new password and a token, which it uses to update the password.

### Getting the Authentication Assurance Level (AAL)

> [!WARNING]
> Never trust `supabase.auth.mfa.getAuthenticatorAssuranceLevel()`. This is only set by Supabase and it doesn't reflect our app's logic.
>
> Instead, you should use our `getAuthenticatorAssuranceLevel` utility (`src/utils/auth.ts`) which respects backup codes.
>
> The reason is Supabase does not natively support backup codes. So we implement a custom solution. When a user verifies using one of these, we can't set `supabase.auth.mfa.getAuthenticatorAssuranceLevel`. Instead, we update the `aal` column on a device session to aal2 after successful verification.

## Recommended for production

### Change Email OPT Expiration

By default, Supabase likes to put it at 24 hours.

That makes zero sense because then they tell you to lower it down to 1 hour (or below).

So let's go ahead and make Supabase happy:
1. Go to [Supabase Auth Providers](https://supabase.com/dashboard/project/_/auth/providers)
2. Expand the "Email" provider
3. Scroll down to "Email OTP Expiration"
4. Set it to "1800" (1 hour)
5. Click "Save"

### Clean up database automatically

Some things will pile up in your database over time (verification codes, expired device sessions, eg), but it's not that crucial to clean them up right away.

Even in early production, your database won't explode from some old data lying around (most data gets cleared by the code anyway)

If you do want to set it up, check out [this guide](docs/cleanup-setup.md).

### API Rate limiting (with Upstash Redis)

Yes, this does introduce another service you'll need to set up but:
- You literally need to get 2 API keys.
- Takes a minute or so to do
- Insanely common amongst Next.js apps

Here's how to do it:
1. Set up an Upstash account and database
   - Go to the [Upstash website](https://console.upstash.com/login)
   - Create an account or log in
   - Click "create database"
   - Name it whatever you want like "auth-rate-limit"

2. Configure database settings
   - Primary region: wherever you plan to host your app.
       - It should be closest to where your Next.js app is hosted (for faster performance), not your users. This is because the API routes in this project will use this Upstash Database. The client will never.
       - For development, the region doesn't really matter.
   - Choose a plan: just go free with for now because:
     - You get 10K commands per day
     - With API rate limiting, each API request might use 2-3 Redis commands to:
       - Get the current request count
       - Increment it
     - Upgrade when you need
   - Click "create"

3. Get API credentials and update environment variables
   - Get your `UPSTASH_REDIS_REST_URL` and `UPSTASH_REDIS_REST_TOKEN`:
     - Scroll down to the "REST API" section
     - Look above the code snippet, you should see them here
   - Update `.env.local` file to add these:
     ```diff
     - # UPSTASH_REDIS_REST_URL=your-upstash-redis-rest-url
     - # UPSTASH_REDIS_REST_TOKEN=your-upstash-redis-rest-token
     + UPSTASH_REDIS_REST_URL=your-upstash-redis-rest-url
     + UPSTASH_REDIS_REST_TOKEN=your-upstash-redis-rest-token
     ```

> In the auth config of this project (`src/config/auth.ts`) API rate limiting is already enabled by default. If you ever need (to test something for example), you can disable it in the config.

### User data exports

If you're gonna have EU users and you don't wanna get yourself in trouble, please set this up.

The section "Auth configuration" will guide you

## Go in production

This is gonna be an actionable, step-by-step guide to get your app in production.

### 1. Create production environment variables

- Create a new file called `.env.production`
- Copy the contents of `.env.local` to it
- Replace the values with your own:
  ```diff
  - NEXT_PUBLIC_SITE_URL=http://localhost:3000
  + NEXT_PUBLIC_SITE_URL=https://<PRODUCTION_SITE_URL>
  ```

### 2. Set up Supabase for production

We're going to be creating an extra Supabase project for production. Why? Because you wanna be able to safely change things in your database and play with fire without affecting actual users.

Technically, Supabase does offer a "branching" feature that lets you use the same project for dev/production but you'd need:

- the $25/month Supabase subscription
- pay $0.32 PER DAY PER BRANCH

If you're ready for that, feel free to go that route.

For the people who just wanna get started without worrying about some fancy feature that'll cost them their entire life savings, you're gonna want 2 Supabase projects. One for development, and one for production.

#### 1. Create a new Supabase project
   - Go to [Supabase](https://supabase.com/dashboard/projects)
   - Click "New project"
   - Name it "my-app-prod" (your actual app name), choose location and generate a database password

#### 2. Get API keys
   - Once the project is fully created, go to [API Settings](https://supabase.com/dashboard/project/_/settings/api)
   - Get your "Project URL", "anon" key and "service_role" key (this is for the production project)

#### 3. Add API keys to production environment variables
   - Open the `.env.production` file
   - Replace the following values with your own (and keep any other variables you have):
   ```diff
   - NEXT_PUBLIC_SUPABASE_URL=https://<PROJECT_ID>.supabase.co
   - NEXT_PUBLIC_SUPABASE_ANON_KEY=<ANON_KEY>
   - SUPABASE_SERVICE_ROLE_KEY=<SERVICE_ROLE_KEY>
   + NEXT_PUBLIC_SUPABASE_URL=https://<PRODUCTION_PROJECT_ID>.supabase.co
   + NEXT_PUBLIC_SUPABASE_ANON_KEY=<PRODUCTION_ANON_KEY>
   + SUPABASE_SERVICE_ROLE_KEY=<PRODUCTION_SERVICE_ROLE_KEY>
   ```

#### 4. Set up Supabase project

Here's the thing: Supabase doesn't have a "duplicate project" feature. Yeah, it sucks.

You'd think you could just click a button to copy your dev project to production, but no. Traditionally, you'd have to manually recreate everything:
- Tables
- RLS policies
- Functions
- Etc

Going back and forth between projects, copying SQL, praying you didn't miss anything...

BUT WAIT. There's actually a solution.

You can dump your ENTIRE database schema with one command.

Let's go ahead and firstly set up the database for the production project:

1. Make sure you have Docker installed
    - If you don't, get it [here](https://www.docker.com/)
2. Open the Docker Desktop app
3. Get your Supabase connection string (session pooler)
    - Go to the [Supabase Dashboard](https://supabase.com/dashboard/project/_)
    - Make sure your dev project is selected! (we're trying to get the database we set up during development)
    - Click "connect" on the header
    - Scroll down to "Session pooler" and copy the connection string
    - Get your database password. If you don't know it, go to [Supabase Settings Database](https://supabase.com/dashboard/project/qekeiozbulopzzkmhrvm/settings/database) -> "Reset database password" and copy it
4. In the terminal, run this:
    ```bash
    npx supabase db dump --db-url <YOUR_CONNECTION_STRING> | npx sql-formatter -l postgresql > schema.sql
    ```
    This will create an SQL query to set up your entire database schema, functions, and so on.

5. Open the `schema.sql` file and copy all the contents
6. Go back to the Supabase Dashboard but this time, select your production project
7. Then go to the SQL editor, paste the SQL code you just copied and run it

If everything went well, your database should be set up and match your development database.

Remember, this only sets up the database. The auth settings, Supabase storage buckets, email templates and other stuff won't automatically be applied to your production project.

I'm not gonna assume you never changed a thing like email templates (you likely did) so instead of giving you some magical, step-by-step guide on everything you need to do, I'm just gonna give you a checklist or "reminder list" of things to do on your production project:

1. Add email templates
    - Your templates are here: [Supabase Email Templates](https://supabase.com/dashboard/project/_/auth/templates)
    - Just copy them from your dev project to production
2. Add redirect URLs in Supabase
   - Go [here](https://supabase.com/dashboard/project/_/auth/url-configuration)
   - Add these redirect URLs
      - `https://your-production-domain.com/api/auth/callback`
      - `https://your-production-domain.com/api/auth/confirm`
3. Syncing user email

   Same thing as earlier:
   - Go to [Supabase SQL Editor](https://supabase.com/dashboard/project/_/sql/new)
   - Run this code:
   ```sql
   CREATE OR REPLACE FUNCTION public.update_user_email()
   RETURNS TRIGGER AS $$
   BEGIN
     -- Only update if email has changed
     IF NEW.email <> OLD.email THEN
       UPDATE public.users
       SET email = NEW.email
       WHERE id = NEW.id;
     END IF;
     RETURN NEW;
   END;
   $$ LANGUAGE plpgsql SECURITY DEFINER;
   
   -- Trigger to call the function on UPDATE in auth.users
   CREATE OR REPLACE TRIGGER on_auth_user_updated
   AFTER UPDATE ON auth.users
   FOR EACH ROW
   EXECUTE FUNCTION public.update_user_email();
   ```
4. Enable any social providers and connect your production project to them
    > [!NOTE]
    > If you're not using any social providers, just skip this.
    
    **Google**
    - Go to [Supabase Auth Providers](https://supabase.com/dashboard/project/_/auth/providers)
    - Make sure your production project is selected
    - Enable Google
    - Add your "Client ID" and "Client Secret"
        - To get them, go to the [Google Cloud Console](https://console.cloud.google.com/)
        - Make sure the correct project is selected (the one you created earlier)
        - Go to "APIs and services"
        - Click "Credentials" in the sidebar
        - You should see the OAuth client you created. Click the edit icon on it
        - On the right, you should see your "Client ID" and "Client Secret"
    - Copy the Callback URL from Supabase (in the Supabase Google provider)
    - Click "Save changes" (so you don't forget)
    - In the Google Cloud Console, go back to "Credentials" (or "Clients") and click your OAuth client
    - Under "Authorized JavaScript origins", you should have:
        - `http://localhost:3000`
        - `https://your-production-domain.com` (add this)
    - And under "Authorized redirect URIs", you should have:
        - `https://your-dev-project-url.supabase.co/auth/v1/callback` (dev project)
        - `https://your-prod-project-url.supabase.co/auth/v1/callback` (production project, add this)
    
    **GitHub**
    - Navigate to [Supabase Auth Providers](https://supabase.com/dashboard/project/_/auth/providers)
    - Make sure your production project is selected
    - Expand "GitHub"
    - Enable the provider
    - Copy the "Callback URL"
    - Go to [GitHub OAuth Apps](https://github.com/settings/developers)
    - Click "New OAuth App"
    - For "Application name" enter your app's name
    - Enter your app domain for the homepage URL (eg: `https://mazeway.dev`)
    - Paste the "Callback URL" into the "Authorization callback URL" field
    - Click "Register application"
    - Copy your "Client ID" and generate a secret, then copy that too
    - Go back to the Supabase GitHub provider and paste the values

5. Add any Supabase storage buckets you might have (and upload any files you might need)
  - Go to [Supabase Storage](https://supabase.com/dashboard/project/_/storage/buckets)
  - Add anything you might need
  - If you set up user data exports, you'll want to create the same "exports" bucket
6. Connect your project to Resend
    > [!NOTE]
    > I'm gonna assume you already set up Resend.
    >
    > If you didn't, please go back to the "Get started" section and set it up for development (don't worry about production when setting it up). When you're done, come back here.
    - Go to [Resend Integrations](https://resend.com/settings/integrations)
    - Click "Revoke access" on Supabase if Resend has access
    - Now "Connect to Supabase" and authorize Resend
    - Select your Supabase production project
    - And your domain
    - Enter the sender name (like your app name, company name)
    - Click "Configure SMTP integration"
7. Set up automatic database cleanups
    - If you already set it up, the extension "pg_cron" will already be enabled
    - This is because when we dumped the database, it includes enabled extensions.
    - But your actual cron job won't be in your prod project
    - Run this in the [SQL Editor](https://supabase.com/dashboard/project/_/sql/new?skip=true):
    ```sql
    SELECT cron.schedule(
      'cleanup_database',         -- Job name
      '0 0 * * *',             -- Cron schedule for midnight
      $$ SELECT public.cleanup_expired_records(); $$
    );
    ```

### User data exports

If you didn't set up user data exports, just skip this.

In case you did, you'll need to:
1. Go to [Trigger.dev](https://cloud.trigger.dev/)
2. In the sidebar, go to "API keys"
3. Copy the "prod" key
4. Replace your environment variables (`.env.production`):
   ```diff
   - TRIGGER_API_KEY=your-trigger-api-key
   + TRIGGER_API_KEY=your-prod-trigger-api-key
   ```
5. Deploy Trigger.dev tasks
   - Run this in the terminal:
   ```bash
   npx trigger.dev@latest deploy
   ```

   Without this, user data exports won't work as the task can't be executed.

### 3. Deploy to Vercel

1. Go to Vercel and deploy as usual
2. When adding the environment variables, make sure to copy the contents of your `.env.production` environment variables and pasting them in Vercel (or any other deployment platform)
3. Also, you can delete the `.env.production` file now if you want. We only created it to track environment variables when setting up production. Totally up to you. Some people find it handy.

## Production checklist

1. Logo Setup
   - Upload your logo to Cloudinary (or your preferred CDN, but this one is cool)
     - Reason: We need the logo accessible everywhere (web app, emails, etc), not just in Next.js
     - Pro tip: Compress your image first at [Iloveimg.com](https://www.iloveimg.com/compress-image) (not an ad)
     - If you're gonna use Cloudinary, you just:
         - Go to [Cloudinary](https://console.cloudinary.com/console)
         - Click "Assets" in the sidebar
         - Then "Upload" in the top right corner
         - Go to "Assets". Your logo should appear. Right-click -> Copy URL -> Original
   - Update the logo URL in:
     - `emails/components/header.tsx`
     - `src/components/header.tsx`
     - Your email templates in the Supabase dashboard ([direct link](https://supabase.com/dashboard/project/_/auth/templates))
   - "When should I use the CDN vs the /public folder"
       - General thumb of rule:
       - Is it used ONLY in the Next.js app? -> /public
       - Is it used anywhere else OR needs transformation? -> CDN
       - OG images should be the /public folder because of same reasons:
           - They're page-specific
           - Only used in your Next.js app
           - For meta tags
           - You might later want different OG images for different pages
           - You don't need to transform them
2. Change branding color in emails
   - Even though you change the primary color in `src/app/globals.css`...
   - They're not applied to your email templates automatically
   - Double check the email templates in this project and the Supabase dashboard
3. Set up Resend
4. Set up Upstash Redis for API rate limiting
5. If you set up SMS for two-factor authentication:
   - Upgrade from Twilio trial account (add payment info)
   - Register for A2P 10DLC (that fancy thing for business texting)
   - Wait for carrier approval
   - Be ready for:
     - Per-message costs (~$0.0079 per SMS)
     - Monthly fees
     - Registration fees
     - Different rates per country
6. Enable "Enforce SSL on incoming connections" in Supabase:
   - [Database Settings](https://supabase.com/dashboard/project/_/settings/database)
7. Change email OPT expiration (see how in "Recommended for production")
8. Publish your Google OAuth app:
   - Go to [Google Cloud Console OAuth consent screen](https://console.cloud.google.com/apis/credentials/consent?inv=1&invt=AbohWw)
   - Click the "Publish app" button to make it available to all users
9. Optional but good to have: set up automatic database cleanups
    - Not super urgent - your database won't explode
    - But good to do if you expect lots of users or long-term use
    - Check this [guide](docs/cleanup-setup.md)
10. Make allowed paths for image optimizations stricter
    - Update your `next.config.ts`:
    ```diff
    images: {
      remotePatterns: [
    +   // Replace with whatever CDN you're using
        {
          protocol: "https",
          hostname: "res.cloudinary.com",
          port: "",
    -     pathname: "/**",
    +     pathname: "/your-cloud-name/image/upload/**", // prevents anyone from using your image optimizations for their own assets
        },
      ],
    },
    ```
11. Set up user data exports
    - You only need this if you're gonna have EU users
    - Check out the guide [here](#setting-up-user-data-exports)

## Limitations

1. Security checks, logging, etc can be bypassed by calling Supabase APIs directly
   - This is a limitation with any app using Supabase
   - But an attacker could potentially do something like:
      - `supabase.auth.signOut()`
      - `supabase.auth.updateUser()`
      - `supabase.auth.signInWithPassword()`
      - And so on
   - You can't really control what happens during these events
   - Which means you can't add custom security checks
   - Like checking if they have a valid device session
   - Yes, Supabase does have something called "Auth hooks"
   - But it's only available on the ~~paid tier~~
   - So instead of forcing devs into use it, I thought it'd be better to document it here
   - But to be fair, they don't have that many. Maybe 3 or 4. Not enough at all
   - If you're already on the ~~Pro tier~~, I recommend setting some Auth hooks up though!
<<<<<<< HEAD
   > Update:
   > 
   > So the Pro tier has like... 2 hooks
   >
   > And if you want 2 more hooks, you gotta get the team or enterprise plans
=======
   > Update
   > 
   > This is way worse than I thought...
   >
   > So you'll need the TEAM or ENTERPRISE plans!
>>>>>>> 69200241
   >
   > For security?

## Pro tips + note for Supabase

**Pro tip!** If you find yourself cloning this project a lot but changing same things, fork the repo, tweak what you need and clone your repo instead. That way, you can customize everything you want once and re-use whenever.

If anyone at Supabase is reading, a "fork" feature (like GitHub) would push this project even further into it's direction of making complete authentication more accessible. When a Supabase project is forked, it'd be like duplicating that project to another user.

## Who is behind this?

I'm Maze, a developer who used to hate authentication
> authentication is my only enemy - my old Twitter bio

That bio existed for a reason - nobody wants to build complete auth for every project, even when using great tools like Supabase. There's still a lot of code to write, edge cases to handle, and features to implement.

So I thought: "What if there was a starter pack that could just give me complete auth, problem solved?"

That's exactly what I built. If you hit any issues, open up a GitHub issue.

## Contributing

For anyone who wants to contribute, check out [CONTRIBUTING.md](CONTRIBUTING.md).<|MERGE_RESOLUTION|>--- conflicted
+++ resolved
@@ -1467,22 +1467,15 @@
    - Like checking if they have a valid device session
    - Yes, Supabase does have something called "Auth hooks"
    - But it's only available on the ~~paid tier~~
+   - But it's only available on the ~~paid tier~~
    - So instead of forcing devs into use it, I thought it'd be better to document it here
    - But to be fair, they don't have that many. Maybe 3 or 4. Not enough at all
    - If you're already on the ~~Pro tier~~, I recommend setting some Auth hooks up though!
-<<<<<<< HEAD
    > Update:
    > 
    > So the Pro tier has like... 2 hooks
    >
    > And if you want 2 more hooks, you gotta get the team or enterprise plans
-=======
-   > Update
-   > 
-   > This is way worse than I thought...
-   >
-   > So you'll need the TEAM or ENTERPRISE plans!
->>>>>>> 69200241
    >
    > For security?
 
