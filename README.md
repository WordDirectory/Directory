--- conflicted
+++ resolved
@@ -31,13 +31,10 @@
 - plus:
     - community-driven
     - more secure
+    - more secure
     - auth config to change common things
     - later: extensions by the community
-<<<<<<< HEAD
     - acts as a foundation, not a final product. Start here, build on it.
-=======
-    - acts as a foundation, not a finished product. Start here, build on it.
->>>>>>> 5420a89f
 
 The project uses modern tech:
 - Next.js 15
